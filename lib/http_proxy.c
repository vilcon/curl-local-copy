/***************************************************************************
 *                                  _   _ ____  _
 *  Project                     ___| | | |  _ \| |
 *                             / __| | | | |_) | |
 *                            | (__| |_| |  _ <| |___
 *                             \___|\___/|_| \_\_____|
 *
 * Copyright (C) 1998 - 2016, Daniel Stenberg, <daniel@haxx.se>, et al.
 *
 * This software is licensed as described in the file COPYING, which
 * you should have received as part of this distribution. The terms
 * are also available at https://curl.haxx.se/docs/copyright.html.
 *
 * You may opt to use, copy, modify, merge, publish, distribute and/or sell
 * copies of the Software, and permit persons to whom the Software is
 * furnished to do so, under the terms of the COPYING file.
 *
 * This software is distributed on an "AS IS" basis, WITHOUT WARRANTY OF ANY
 * KIND, either express or implied.
 *
 ***************************************************************************/

#include "curl_setup.h"

#if !defined(CURL_DISABLE_PROXY) && !defined(CURL_DISABLE_HTTP)

#include "urldata.h"
#include <curl/curl.h>
#include "http_proxy.h"
#include "sendf.h"
#include "http.h"
#include "url.h"
#include "select.h"
#include "progress.h"
#include "non-ascii.h"
#include "connect.h"
#include "curlx.h"
#include "vtls/vtls.h"

/* The last 3 #include files should be in this order */
#include "curl_printf.h"
#include "curl_memory.h"
#include "memdebug.h"

/*
 * Perform SSL initialization for HTTPS proxy.  Sets
 * proxy_ssl_connected connection bit when complete.  Can be
 * called multiple times.
 */
static CURLcode https_proxy_connect(struct connectdata *conn, int sockindex)
{
#ifdef USE_SSL
  CURLcode result = CURLE_OK;
  DEBUGASSERT(conn->http_proxy.proxytype == CURLPROXY_HTTPS);
  if(!conn->bits.proxy_ssl_connected[sockindex]) {
    /* perform SSL initialization for this socket */
    result =
      Curl_ssl_connect_nonblocking(conn, sockindex,
                                   &conn->bits.proxy_ssl_connected[sockindex]);
    if(result)
      conn->bits.close = TRUE; /* a failed connection is marked for closure to
                                  prevent (bad) re-use or similar */
  }
  return result;
#else
  (void) conn;
  (void) sockindex;
  return CURLE_NOT_BUILT_IN;
#endif
}

CURLcode Curl_proxy_connect(struct connectdata *conn, int sockindex)
{
  if(conn->http_proxy.proxytype == CURLPROXY_HTTPS) {
    const CURLcode result = https_proxy_connect(conn, sockindex);
    if(result)
      return result;
    if(!conn->bits.proxy_ssl_connected[sockindex])
      return result; /* wait for HTTPS proxy SSL initialization to complete */
  }

  if(conn->bits.tunnel_proxy && conn->bits.httpproxy) {
#ifndef CURL_DISABLE_PROXY
    /* for [protocol] tunneled through HTTP proxy */
    struct HTTP http_proxy;
    void *prot_save;
    const char *hostname;
    int remote_port;
    CURLcode result;

    /* BLOCKING */
    /* We want "seamless" operations through HTTP proxy tunnel */

    /* Curl_proxyCONNECT is based on a pointer to a struct HTTP at the
     * member conn->proto.http; we want [protocol] through HTTP and we have
     * to change the member temporarily for connecting to the HTTP
     * proxy. After Curl_proxyCONNECT we have to set back the member to the
     * original pointer
     *
     * This function might be called several times in the multi interface case
     * if the proxy's CONNTECT response is not instant.
     */
    prot_save = conn->data->req.protop;
    memset(&http_proxy, 0, sizeof(http_proxy));
    conn->data->req.protop = &http_proxy;
    connkeep(conn, "HTTP proxy CONNECT");
    if(sockindex == SECONDARYSOCKET)
      hostname = conn->secondaryhostname;
    else if(conn->bits.conn_to_host)
      hostname = conn->conn_to_host.name;
    else
      hostname = conn->host.name;

    if(sockindex == SECONDARYSOCKET)
      remote_port = conn->secondary_port;
    else if(conn->bits.conn_to_port)
      remote_port = conn->conn_to_port;
    else
      remote_port = conn->remote_port;
    result = Curl_proxyCONNECT(conn, sockindex, hostname,
                               remote_port, FALSE);
    conn->data->req.protop = prot_save;
    if(CURLE_OK != result)
      return result;
    Curl_safefree(conn->allocptr.proxyuserpwd);
#else
    return CURLE_NOT_BUILT_IN;
#endif
  }
  /* no HTTP tunnel proxy, just return */
  return CURLE_OK;
}

/*
 * Curl_proxyCONNECT() requires that we're connected to a HTTP proxy. This
 * function will issue the necessary commands to get a seamless tunnel through
 * this proxy. After that, the socket can be used just as a normal socket.
 *
 * 'blocking' set to TRUE means that this function will do the entire CONNECT
 * + response in a blocking fashion. Should be avoided!
 */

CURLcode Curl_proxyCONNECT(struct connectdata *conn,
                           int sockindex,
                           const char *hostname,
                           int remote_port,
                           bool blocking)
{
  int subversion=0;
  struct Curl_easy *data=conn->data;
  struct SingleRequest *k = &data->req;
  CURLcode result;
  curl_socket_t tunnelsocket = conn->sock[sockindex];
  curl_off_t cl=0;
  bool closeConnection = FALSE;
  bool chunked_encoding = FALSE;
  time_t check;

#define SELECT_OK      0
#define SELECT_ERROR   1
#define SELECT_TIMEOUT 2
  int error = SELECT_OK;

  if(conn->tunnel_state[sockindex] == TUNNEL_COMPLETE)
    return CURLE_OK; /* CONNECT is already completed */

  conn->bits.proxy_connect_closed = FALSE;

  do {
    if(TUNNEL_INIT == conn->tunnel_state[sockindex]) {
      /* BEGIN CONNECT PHASE */
      char *host_port;
      Curl_send_buffer *req_buffer;

      infof(data, "Establish HTTP proxy tunnel to %s:%hu\n",
            hostname, remote_port);

        /* This only happens if we've looped here due to authentication
           reasons, and we don't really use the newly cloned URL here
           then. Just free() it. */
      free(data->req.newurl);
      data->req.newurl = NULL;

      /* initialize a dynamic send-buffer */
      req_buffer = Curl_add_buffer_init();

      if(!req_buffer)
        return CURLE_OUT_OF_MEMORY;

      host_port = aprintf("%s:%hu", hostname, remote_port);
      if(!host_port) {
        Curl_add_buffer_free(req_buffer);
        return CURLE_OUT_OF_MEMORY;
      }

      /* Setup the proxy-authorization header, if any */
      result = Curl_http_output_auth(conn, "CONNECT", host_port, TRUE);

      free(host_port);

      if(!result) {
        char *host=(char *)"";
        const char *proxyconn="";
        const char *useragent="";
        const char *http = (conn->http_proxy.proxytype == CURLPROXY_HTTP_1_0) ?
          "1.0" : "1.1";
        bool ipv6_ip = conn->bits.ipv6_ip;
        char *hostheader;

        /* the hostname may be different */
        if(hostname != conn->host.name)
          ipv6_ip = (strchr(hostname, ':') != NULL);
        hostheader= /* host:port with IPv6 support */
          aprintf("%s%s%s:%hu", ipv6_ip?"[":"", hostname, ipv6_ip?"]":"",
                  remote_port);
        if(!hostheader) {
          Curl_add_buffer_free(req_buffer);
          return CURLE_OUT_OF_MEMORY;
        }

        if(!Curl_checkProxyheaders(conn, "Host:")) {
          host = aprintf("Host: %s\r\n", hostheader);
          if(!host) {
            free(hostheader);
            Curl_add_buffer_free(req_buffer);
            return CURLE_OUT_OF_MEMORY;
          }
        }
        if(!Curl_checkProxyheaders(conn, "Proxy-Connection:"))
          proxyconn = "Proxy-Connection: Keep-Alive\r\n";

        if(!Curl_checkProxyheaders(conn, "User-Agent:") &&
           data->set.str[STRING_USERAGENT])
          useragent = conn->allocptr.uagent;

        result =
          Curl_add_bufferf(req_buffer,
                           "CONNECT %s HTTP/%s\r\n"
                           "%s"  /* Host: */
                           "%s"  /* Proxy-Authorization */
                           "%s"  /* User-Agent */
                           "%s", /* Proxy-Connection */
                           hostheader,
                           http,
                           host,
                           conn->allocptr.proxyuserpwd?
                           conn->allocptr.proxyuserpwd:"",
                           useragent,
                           proxyconn);

        if(host && *host)
          free(host);
        free(hostheader);

        if(!result)
          result = Curl_add_custom_headers(conn, TRUE, req_buffer);

        if(!result)
          /* CRLF terminate the request */
          result = Curl_add_bufferf(req_buffer, "\r\n");

        if(!result) {
          /* Send the connect request to the proxy */
          /* BLOCKING */
          result =
            Curl_add_buffer_send(req_buffer, conn,
                                 &data->info.request_size, 0, sockindex);
        }
        req_buffer = NULL;
        if(result)
          failf(data, "Failed sending CONNECT to proxy");
      }

      Curl_add_buffer_free(req_buffer);
      if(result)
        return result;

      conn->tunnel_state[sockindex] = TUNNEL_CONNECT;
    } /* END CONNECT PHASE */

    check = Curl_timeleft(data, NULL, TRUE);
    if(check <= 0) {
      failf(data, "Proxy CONNECT aborted due to timeout");
      return CURLE_RECV_ERROR;
    }

    if(!blocking) {
      if(!Curl_conn_data_pending(conn, sockindex))
        /* return so we'll be called again polling-style */
        return CURLE_OK;
      else {
        DEBUGF(infof(data,
               "Read response immediately from proxy CONNECT\n"));
      }
    }

    /* at this point, the tunnel_connecting phase is over. */

    { /* READING RESPONSE PHASE */
      size_t nread;   /* total size read */
      int perline; /* count bytes per line */
      int keepon=TRUE;
      ssize_t gotbytes;
      char *ptr;
      char *line_start;
      const long buf_size = data->set.buffer_size;

      ptr = data->state.buffer;
      line_start = ptr;

      nread = 0;
      perline = 0;

<<<<<<< HEAD
      while((nread<buf_size) && (keepon && !error)) {
=======
      while(nread < BUFSIZE && keepon && !error) {
        int writetype;

        if(Curl_pgrsUpdate(conn))
          return CURLE_ABORTED_BY_CALLBACK;

        if(ptr >= &data->state.buffer[BUFSIZE]) {
          failf(data, "CONNECT response too large!");
          return CURLE_RECV_ERROR;
        }
>>>>>>> 21a7a96c

        check = Curl_timeleft(data, NULL, TRUE);
        if(check <= 0) {
          failf(data, "Proxy CONNECT aborted due to timeout");
          error = SELECT_TIMEOUT; /* already too little time */
          break;
        }

        /* Read one byte at a time to avoid a race condition. Wait at most one
           second before looping to ensure continuous pgrsUpdates. */
        result = Curl_read(conn, tunnelsocket, ptr, 1, &gotbytes);
        if(result == CURLE_AGAIN) {
          if(SOCKET_READABLE(tunnelsocket, check<1000L?check:1000) == -1) {
            error = SELECT_ERROR;
            failf(data, "Proxy CONNECT aborted due to select/poll error");
            break;
          }
          continue;
        }
        else if(result) {
          keepon = FALSE;
          break;
<<<<<<< HEAD
        default:
          if(ptr >= &data->state.buffer[buf_size]) {
            failf(data, "CONNECT response too large!");
            return CURLE_RECV_ERROR;
=======
        }
        else if(gotbytes <= 0) {
          if(data->set.proxyauth && data->state.authproxy.avail) {
            /* proxy auth was requested and there was proxy auth available,
               then deem this as "mere" proxy disconnect */
            conn->bits.proxy_connect_closed = TRUE;
            infof(data, "Proxy CONNECT connection closed\n");
>>>>>>> 21a7a96c
          }
          else {
            error = SELECT_ERROR;
            failf(data, "Proxy CONNECT aborted");
          }
          keepon = FALSE;
          break;
        }

        /* We got a byte of data */
        nread++;

        if(keepon > TRUE) {
          /* This means we are currently ignoring a response-body */

          nread = 0; /* make next read start over in the read buffer */
          ptr = data->state.buffer;
          if(cl) {
            /* A Content-Length based body: simply count down the counter
               and make sure to break out of the loop when we're done! */
            cl--;
            if(cl <= 0) {
              keepon = FALSE;
              break;
            }
          }
          else {
            /* chunked-encoded body, so we need to do the chunked dance
               properly to know when the end of the body is reached */
            CHUNKcode r;
            ssize_t tookcareof = 0;

            /* now parse the chunked piece of data so that we can
               properly tell when the stream ends */
            r = Curl_httpchunk_read(conn, ptr, 1, &tookcareof);
            if(r == CHUNKE_STOP) {
              /* we're done reading chunks! */
              infof(data, "chunk reading DONE\n");
              keepon = FALSE;
              /* we did the full CONNECT treatment, go COMPLETE */
              conn->tunnel_state[sockindex] = TUNNEL_COMPLETE;
            }
          }
          continue;
        }

        perline++; /* amount of bytes in this line so far */

        /* if this is not the end of a header line then continue */
        if(*ptr != 0x0a) {
          ptr++;
          continue;
        }

        /* convert from the network encoding */
        result = Curl_convert_from_network(data, line_start, perline);
        /* Curl_convert_from_network calls failf if unsuccessful */
        if(result)
          return result;

        /* output debug if that is requested */
        if(data->set.verbose)
          Curl_debug(data, CURLINFO_HEADER_IN,
                     line_start, (size_t)perline, conn);

        /* send the header to the callback */
        writetype = CLIENTWRITE_HEADER;
        if(data->set.include_header)
          writetype |= CLIENTWRITE_BODY;

        result = Curl_client_write(conn, writetype, line_start, perline);

        data->info.header_size += (long)perline;
        data->req.headerbytecount += (long)perline;

        if(result)
          return result;

        /* Newlines are CRLF, so the CR is ignored as the line isn't
           really terminated until the LF comes. Treat a following CR
           as end-of-headers as well.*/

        if(('\r' == line_start[0]) ||
           ('\n' == line_start[0])) {
          /* end of response-headers from the proxy */
          nread = 0; /* make next read start over in the read
                        buffer */
          ptr = data->state.buffer;
          if((407 == k->httpcode) && !data->state.authproblem) {
            /* If we get a 407 response code with content length
               when we have no auth problem, we must ignore the
               whole response-body */
            keepon = 2;

            if(cl) {
              infof(data, "Ignore %" CURL_FORMAT_CURL_OFF_T
                    " bytes of response-body\n", cl);
            }
            else if(chunked_encoding) {
              CHUNKcode r;

              infof(data, "Ignore chunked response-body\n");

              /* We set ignorebody true here since the chunked
                 decoder function will acknowledge that. Pay
                 attention so that this is cleared again when this
                 function returns! */
              k->ignorebody = TRUE;

              if(line_start[1] == '\n') {
                /* this can only be a LF if the letter at index 0
                   was a CR */
                line_start++;
              }

              /* now parse the chunked piece of data so that we can
                 properly tell when the stream ends */
              r = Curl_httpchunk_read(conn, line_start + 1, 1, &gotbytes);
              if(r == CHUNKE_STOP) {
                /* we're done reading chunks! */
                infof(data, "chunk reading DONE\n");
                keepon = FALSE;
                /* we did the full CONNECT treatment, go to
                   COMPLETE */
                conn->tunnel_state[sockindex] = TUNNEL_COMPLETE;
              }
            }
            else {
              /* without content-length or chunked encoding, we
                 can't keep the connection alive since the close is
                 the end signal so we bail out at once instead */
              keepon = FALSE;
            }
          }
          else
            keepon = FALSE;
          /* we did the full CONNECT treatment, go to COMPLETE */
          conn->tunnel_state[sockindex] = TUNNEL_COMPLETE;
          continue;
        }

        line_start[perline] = 0; /* zero terminate the buffer */
        if((checkprefix("WWW-Authenticate:", line_start) &&
            (401 == k->httpcode)) ||
           (checkprefix("Proxy-authenticate:", line_start) &&
            (407 == k->httpcode))) {

          bool proxy = (k->httpcode == 407) ? TRUE : FALSE;
          char *auth = Curl_copy_header_value(line_start);
          if(!auth)
            return CURLE_OUT_OF_MEMORY;

          result = Curl_http_input_auth(conn, proxy, auth);

          free(auth);

          if(result)
            return result;
        }
        else if(checkprefix("Content-Length:", line_start)) {
          if(k->httpcode/100 == 2) {
            /* A server MUST NOT send any Transfer-Encoding or
               Content-Length header fields in a 2xx (Successful)
               response to CONNECT. (RFC 7231 section 4.3.6) */
            failf(data, "Content-Length: in %03d response",
                  k->httpcode);
            return CURLE_RECV_ERROR;
          }

          cl = curlx_strtoofft(line_start +
                               strlen("Content-Length:"), NULL, 10);
        }
        else if(Curl_compareheader(line_start, "Connection:", "close"))
          closeConnection = TRUE;
        else if(Curl_compareheader(line_start,
                                   "Transfer-Encoding:",
                                   "chunked")) {
          if(k->httpcode/100 == 2) {
            /* A server MUST NOT send any Transfer-Encoding or
               Content-Length header fields in a 2xx (Successful)
               response to CONNECT. (RFC 7231 section 4.3.6) */
            failf(data, "Transfer-Encoding: in %03d response", k->httpcode);
            return CURLE_RECV_ERROR;
          }
          infof(data, "CONNECT responded chunked\n");
          chunked_encoding = TRUE;
          /* init our chunky engine */
          Curl_httpchunk_init(conn);
        }
        else if(Curl_compareheader(line_start, "Proxy-Connection:", "close"))
          closeConnection = TRUE;
        else if(2 == sscanf(line_start, "HTTP/1.%d %d",
                            &subversion,
                            &k->httpcode)) {
          /* store the HTTP code from the proxy */
          data->info.httpproxycode = k->httpcode;
        }

        perline = 0; /* line starts over here */
        ptr = data->state.buffer;
        line_start = ptr;
      } /* while there's buffer left and loop is requested */

      if(Curl_pgrsUpdate(conn))
        return CURLE_ABORTED_BY_CALLBACK;

      if(error)
        return CURLE_RECV_ERROR;

      if(data->info.httpproxycode != 200) {
        /* Deal with the possibly already received authenticate
           headers. 'newurl' is set to a new URL if we must loop. */
        result = Curl_http_auth_act(conn);
        if(result)
          return result;

        if(conn->bits.close)
          /* the connection has been marked for closure, most likely in the
             Curl_http_auth_act() function and thus we can kill it at once
             below */
          closeConnection = TRUE;
      }

      if(closeConnection && data->req.newurl) {
        /* Connection closed by server. Don't use it anymore */
        Curl_closesocket(conn, conn->sock[sockindex]);
        conn->sock[sockindex] = CURL_SOCKET_BAD;
        break;
      }
    } /* END READING RESPONSE PHASE */

    /* If we are supposed to continue and request a new URL, which basically
     * means the HTTP authentication is still going on so if the tunnel
     * is complete we start over in INIT state */
    if(data->req.newurl &&
       (TUNNEL_COMPLETE == conn->tunnel_state[sockindex])) {
      conn->tunnel_state[sockindex] = TUNNEL_INIT;
      infof(data, "TUNNEL_STATE switched to: %d\n",
            conn->tunnel_state[sockindex]);
    }

  } while(data->req.newurl);

  if(200 != data->req.httpcode) {
    if(closeConnection && data->req.newurl) {
      conn->bits.proxy_connect_closed = TRUE;
      infof(data, "Connect me again please\n");
    }
    else {
      free(data->req.newurl);
      data->req.newurl = NULL;
      /* failure, close this connection to avoid re-use */
      streamclose(conn, "proxy CONNECT failure");
      Curl_closesocket(conn, conn->sock[sockindex]);
      conn->sock[sockindex] = CURL_SOCKET_BAD;
    }

    /* to back to init state */
    conn->tunnel_state[sockindex] = TUNNEL_INIT;

    if(conn->bits.proxy_connect_closed)
      /* this is not an error, just part of the connection negotiation */
      return CURLE_OK;
    else {
      failf(data, "Received HTTP code %d from proxy after CONNECT",
            data->req.httpcode);
      return CURLE_RECV_ERROR;
    }
  }

  conn->tunnel_state[sockindex] = TUNNEL_COMPLETE;

  /* If a proxy-authorization header was used for the proxy, then we should
     make sure that it isn't accidentally used for the document request
     after we've connected. So let's free and clear it here. */
  Curl_safefree(conn->allocptr.proxyuserpwd);
  conn->allocptr.proxyuserpwd = NULL;

  data->state.authproxy.done = TRUE;

  infof(data, "Proxy replied OK to CONNECT request\n");
  data->req.ignorebody = FALSE; /* put it (back) to non-ignore state */
  conn->bits.rewindaftersend = FALSE; /* make sure this isn't set for the
                                         document request  */
  return CURLE_OK;
}
#endif /* CURL_DISABLE_PROXY */<|MERGE_RESOLUTION|>--- conflicted
+++ resolved
@@ -311,20 +311,16 @@
       nread = 0;
       perline = 0;
 
-<<<<<<< HEAD
       while((nread<buf_size) && (keepon && !error)) {
-=======
-      while(nread < BUFSIZE && keepon && !error) {
         int writetype;
 
         if(Curl_pgrsUpdate(conn))
           return CURLE_ABORTED_BY_CALLBACK;
 
-        if(ptr >= &data->state.buffer[BUFSIZE]) {
+        if(ptr >= &data->state.buffer[buf_size]) {
           failf(data, "CONNECT response too large!");
           return CURLE_RECV_ERROR;
         }
->>>>>>> 21a7a96c
 
         check = Curl_timeleft(data, NULL, TRUE);
         if(check <= 0) {
@@ -347,12 +343,6 @@
         else if(result) {
           keepon = FALSE;
           break;
-<<<<<<< HEAD
-        default:
-          if(ptr >= &data->state.buffer[buf_size]) {
-            failf(data, "CONNECT response too large!");
-            return CURLE_RECV_ERROR;
-=======
         }
         else if(gotbytes <= 0) {
           if(data->set.proxyauth && data->state.authproxy.avail) {
@@ -360,7 +350,6 @@
                then deem this as "mere" proxy disconnect */
             conn->bits.proxy_connect_closed = TRUE;
             infof(data, "Proxy CONNECT connection closed\n");
->>>>>>> 21a7a96c
           }
           else {
             error = SELECT_ERROR;
