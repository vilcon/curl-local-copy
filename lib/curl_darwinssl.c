--- conflicted
+++ resolved
@@ -803,16 +803,13 @@
   }
 #endif /* defined(__MAC_10_6) || defined(__IPHONE_5_0) */
 
-  /* If this is a domain name and not an IP address, then configure SNI: */
+  /* If this is a domain name and not an IP address, then configure SNI.
+   * Also: the verifyhost setting influences SNI usage */
   if((0 == Curl_inet_pton(AF_INET, conn->host.name, &addr))
 #ifdef ENABLE_IPV6
      && (0 == Curl_inet_pton(AF_INET6, conn->host.name, &addr))
 #endif
-<<<<<<< HEAD
-    ) {
-=======
-     data->set.ssl.verifyhost) {
->>>>>>> da82f59b
+     && data->set.ssl.verifyhost) {
     err = SSLSetPeerDomainName(connssl->ssl_ctx, conn->host.name,
                                strlen(conn->host.name));
     if(err != noErr) {
