--- conflicted
+++ resolved
@@ -225,17 +225,10 @@
   /* subtract elapsed time */
   if(duringconnect)
     /* since this most recent connect started */
-<<<<<<< HEAD
-    timeout_ms -= curlx_timediff(*nowp, data->progress.t_startsingle);
-  else
-    /* since the entire operation started */
-    timeout_ms -= curlx_timediff(*nowp, data->progress.t_startop);
-=======
     timeout_ms -= Curl_timediff(*nowp, data->progress.t_startsingle);
   else
     /* since the entire operation started */
     timeout_ms -= Curl_timediff(*nowp, data->progress.t_startop);
->>>>>>> b9d25f9a
   if(!timeout_ms)
     /* avoid returning 0 as that means no timeout! */
     return -1;
@@ -772,11 +765,7 @@
 
     if(rc == 0) { /* no connection yet */
       error = 0;
-<<<<<<< HEAD
-      if(curlx_timediff(now, conn->connecttime) >= conn->timeoutms_per_addr) {
-=======
       if(Curl_timediff(now, conn->connecttime) >= conn->timeoutms_per_addr) {
->>>>>>> b9d25f9a
         infof(data, "After %ldms connect time, move on!\n",
               conn->timeoutms_per_addr);
         error = ETIMEDOUT;
@@ -784,11 +773,7 @@
 
       /* should we try another protocol family? */
       if(i == 0 && conn->tempaddr[1] == NULL &&
-<<<<<<< HEAD
-         curlx_timediff(now, conn->connecttime) >= HAPPY_EYEBALLS_TIMEOUT) {
-=======
          Curl_timediff(now, conn->connecttime) >= HAPPY_EYEBALLS_TIMEOUT) {
->>>>>>> b9d25f9a
         trynextip(conn, sockindex, 1);
       }
     }
