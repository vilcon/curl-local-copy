/***************************************************************************
 *                                  _   _ ____  _
 *  Project                     ___| | | |  _ \| |
 *                             / __| | | | |_) | |
 *                            | (__| |_| |  _ <| |___
 *                             \___|\___/|_| \_\_____|
 *
 * Copyright (C) 1998 - 2016, Daniel Stenberg, <daniel@haxx.se>, et al.
 *
 * This software is licensed as described in the file COPYING, which
 * you should have received as part of this distribution. The terms
 * are also available at https://curl.haxx.se/docs/copyright.html.
 *
 * You may opt to use, copy, modify, merge, publish, distribute and/or sell
 * copies of the Software, and permit persons to whom the Software is
 * furnished to do so, under the terms of the COPYING file.
 *
 * This software is distributed on an "AS IS" basis, WITHOUT WARRANTY OF ANY
 * KIND, either express or implied.
 *
 ***************************************************************************/

#include "curl_setup.h"

#include <curl/curl.h>

#include "urldata.h"
#include "transfer.h"
#include "url.h"
#include "connect.h"
#include "progress.h"
#include "easyif.h"
#include "share.h"
#include "multiif.h"
#include "sendf.h"
#include "timeval.h"
#include "http.h"
#include "select.h"
#include "warnless.h"
#include "speedcheck.h"
#include "conncache.h"
#include "multihandle.h"
#include "pipeline.h"
#include "sigpipe.h"
#include "vtls/vtls.h"
#include "connect.h"
/* The last 3 #include files should be in this order */
#include "curl_printf.h"
#include "curl_memory.h"
#include "memdebug.h"

/*
  CURL_SOCKET_HASH_TABLE_SIZE should be a prime number. Increasing it from 97
  to 911 takes on a 32-bit machine 4 x 804 = 3211 more bytes.  Still, every
  CURL handle takes 45-50 K memory, therefore this 3K are not significant.
*/
#ifndef CURL_SOCKET_HASH_TABLE_SIZE
#define CURL_SOCKET_HASH_TABLE_SIZE 911
#endif

#define CURL_CONNECTION_HASH_SIZE 97

#define CURL_MULTI_HANDLE 0x000bab1e

#define GOOD_MULTI_HANDLE(x) \
  ((x) && (x)->type == CURL_MULTI_HANDLE)

static void singlesocket(struct Curl_multi *multi,
                         struct Curl_easy *data);
static int update_timer(struct Curl_multi *multi);

static CURLMcode add_next_timeout(struct timeval now,
                                  struct Curl_multi *multi,
                                  struct Curl_easy *d);
static CURLMcode multi_timeout(struct Curl_multi *multi,
                               long *timeout_ms);

#ifdef DEBUGBUILD
static const char * const statename[]={
  "INIT",
  "CONNECT_PEND",
  "CONNECT",
  "WAITRESOLVE",
  "WAITCONNECT",
  "WAITPROXYCONNECT",
  "SENDPROTOCONNECT",
  "PROTOCONNECT",
  "WAITDO",
  "DO",
  "DOING",
  "DO_MORE",
  "DO_DONE",
  "WAITPERFORM",
  "PERFORM",
  "TOOFAST",
  "DONE",
  "COMPLETED",
  "MSGSENT",
};
#endif

static void multi_freetimeout(void *a, void *b);

/* function pointer called once when switching TO a state */
typedef void (*init_multistate_func)(struct Curl_easy *data);

/* always use this function to change state, to make debugging easier */
static void mstate(struct Curl_easy *data, CURLMstate state
#ifdef DEBUGBUILD
                   , int lineno
#endif
)
{
  CURLMstate oldstate = data->mstate;
  static const init_multistate_func finit[CURLM_STATE_LAST] = {
    NULL,
    NULL,
    Curl_init_CONNECT, /* CONNECT */
    /* the rest is NULL too */
  };

#if defined(DEBUGBUILD) && defined(CURL_DISABLE_VERBOSE_STRINGS)
  (void) lineno;
#endif

  if(oldstate == state)
    /* don't bother when the new state is the same as the old state */
    return;

  data->mstate = state;

#if defined(DEBUGBUILD) && !defined(CURL_DISABLE_VERBOSE_STRINGS)
  if(data->mstate >= CURLM_STATE_CONNECT_PEND &&
     data->mstate < CURLM_STATE_COMPLETED) {
    long connection_id = -5000;

    if(data->easy_conn)
      connection_id = data->easy_conn->connection_id;

    infof(data,
          "STATE: %s => %s handle %p; line %d (connection #%ld)\n",
          statename[oldstate], statename[data->mstate],
          (void *)data, lineno, connection_id);
  }
#endif

  if(state == CURLM_STATE_COMPLETED)
    /* changing to COMPLETED means there's one less easy handle 'alive' */
    data->multi->num_alive--;

  /* if this state has an init-function, run it */
  if(finit[state])
    finit[state](data);
}

#ifndef DEBUGBUILD
#define multistate(x,y) mstate(x,y)
#else
#define multistate(x,y) mstate(x,y, __LINE__)
#endif

/*
 * We add one of these structs to the sockhash for a particular socket
 */

struct Curl_sh_entry {
  struct Curl_easy *easy;
  int action;  /* what action READ/WRITE this socket waits for */
  curl_socket_t socket; /* mainly to ease debugging */
  void *socketp; /* settable by users with curl_multi_assign() */
};
/* bits for 'action' having no bits means this socket is not expecting any
   action */
#define SH_READ  1
#define SH_WRITE 2

/* look up a given socket in the socket hash, skip invalid sockets */
static struct Curl_sh_entry *sh_getentry(struct curl_hash *sh,
                                         curl_socket_t s)
{
  if(s != CURL_SOCKET_BAD)
    /* only look for proper sockets */
    return Curl_hash_pick(sh, (char *)&s, sizeof(curl_socket_t));
  return NULL;
}

/* make sure this socket is present in the hash for this handle */
static struct Curl_sh_entry *sh_addentry(struct curl_hash *sh,
                                         curl_socket_t s,
                                         struct Curl_easy *data)
{
  struct Curl_sh_entry *there = sh_getentry(sh, s);
  struct Curl_sh_entry *check;

  if(there)
    /* it is present, return fine */
    return there;

  /* not present, add it */
  check = calloc(1, sizeof(struct Curl_sh_entry));
  if(!check)
    return NULL; /* major failure */

  check->easy = data;
  check->socket = s;

  /* make/add new hash entry */
  if(!Curl_hash_add(sh, (char *)&s, sizeof(curl_socket_t), check)) {
    free(check);
    return NULL; /* major failure */
  }

  return check; /* things are good in sockhash land */
}


/* delete the given socket + handle from the hash */
static void sh_delentry(struct curl_hash *sh, curl_socket_t s)
{
  /* We remove the hash entry. This will end up in a call to
     sh_freeentry(). */
  Curl_hash_delete(sh, (char *)&s, sizeof(curl_socket_t));
}

/*
 * free a sockhash entry
 */
static void sh_freeentry(void *freethis)
{
  struct Curl_sh_entry *p = (struct Curl_sh_entry *) freethis;

  free(p);
}

static size_t fd_key_compare(void *k1, size_t k1_len, void *k2, size_t k2_len)
{
  (void) k1_len; (void) k2_len;

  return (*((curl_socket_t *) k1)) == (*((curl_socket_t *) k2));
}

static size_t hash_fd(void *key, size_t key_length, size_t slots_num)
{
  curl_socket_t fd = *((curl_socket_t *) key);
  (void) key_length;

  return (fd % slots_num);
}

/*
 * sh_init() creates a new socket hash and returns the handle for it.
 *
 * Quote from README.multi_socket:
 *
 * "Some tests at 7000 and 9000 connections showed that the socket hash lookup
 * is somewhat of a bottle neck. Its current implementation may be a bit too
 * limiting. It simply has a fixed-size array, and on each entry in the array
 * it has a linked list with entries. So the hash only checks which list to
 * scan through. The code I had used so for used a list with merely 7 slots
 * (as that is what the DNS hash uses) but with 7000 connections that would
 * make an average of 1000 nodes in each list to run through. I upped that to
 * 97 slots (I believe a prime is suitable) and noticed a significant speed
 * increase.  I need to reconsider the hash implementation or use a rather
 * large default value like this. At 9000 connections I was still below 10us
 * per call."
 *
 */
static int sh_init(struct curl_hash *hash, int hashsize)
{
  return Curl_hash_init(hash, hashsize, hash_fd, fd_key_compare,
                        sh_freeentry);
}

/*
 * multi_addmsg()
 *
 * Called when a transfer is completed. Adds the given msg pointer to
 * the list kept in the multi handle.
 */
static CURLMcode multi_addmsg(struct Curl_multi *multi,
                              struct Curl_message *msg)
{
  if(!Curl_llist_insert_next(multi->msglist, multi->msglist->tail, msg))
    return CURLM_OUT_OF_MEMORY;

  return CURLM_OK;
}

/*
 * multi_freeamsg()
 *
 * Callback used by the llist system when a single list entry is destroyed.
 */
static void multi_freeamsg(void *a, void *b)
{
  (void)a;
  (void)b;
}

struct Curl_multi *Curl_multi_handle(int hashsize, /* socket hash */
                                     int chashsize) /* connection hash */
{
  struct Curl_multi *multi = calloc(1, sizeof(struct Curl_multi));

  if(!multi)
    return NULL;

  multi->type = CURL_MULTI_HANDLE;

  if(Curl_mk_dnscache(&multi->hostcache))
    goto error;

  if(sh_init(&multi->sockhash, hashsize))
    goto error;

  if(Curl_conncache_init(&multi->conn_cache, chashsize))
    goto error;

  multi->msglist = Curl_llist_alloc(multi_freeamsg);
  if(!multi->msglist)
    goto error;

  multi->pending = Curl_llist_alloc(multi_freeamsg);
  if(!multi->pending)
    goto error;

  /* allocate a new easy handle to use when closing cached connections */
  multi->closure_handle = curl_easy_init();
  if(!multi->closure_handle)
    goto error;

  multi->closure_handle->multi = multi;
  multi->closure_handle->state.conn_cache = &multi->conn_cache;

  multi->max_pipeline_length = 5;

  /* -1 means it not set by user, use the default value */
  multi->maxconnects = -1;
  return multi;

  error:

  Curl_hash_destroy(&multi->sockhash);
  Curl_hash_destroy(&multi->hostcache);
  Curl_conncache_destroy(&multi->conn_cache);
  Curl_close(multi->closure_handle);
  multi->closure_handle = NULL;
  Curl_llist_destroy(multi->msglist, NULL);
  Curl_llist_destroy(multi->pending, NULL);

  free(multi);
  return NULL;
}

struct Curl_multi *curl_multi_init(void)
{
  return Curl_multi_handle(CURL_SOCKET_HASH_TABLE_SIZE,
                           CURL_CONNECTION_HASH_SIZE);
}

CURLMcode curl_multi_add_handle(struct Curl_multi *multi,
                                struct Curl_easy *data)
{
  struct curl_llist *timeoutlist;

  /* First, make some basic checks that the CURLM handle is a good handle */
  if(!GOOD_MULTI_HANDLE(multi))
    return CURLM_BAD_HANDLE;

  /* Verify that we got a somewhat good easy handle too */
  if(!GOOD_EASY_HANDLE(data))
    return CURLM_BAD_EASY_HANDLE;

  /* Prevent users from adding same easy handle more than once and prevent
     adding to more than one multi stack */
  if(data->multi)
    return CURLM_ADDED_ALREADY;

  /* Allocate and initialize timeout list for easy handle */
  timeoutlist = Curl_llist_alloc(multi_freetimeout);
  if(!timeoutlist)
    return CURLM_OUT_OF_MEMORY;

  /*
   * No failure allowed in this function beyond this point. And no
   * modification of easy nor multi handle allowed before this except for
   * potential multi's connection cache growing which won't be undone in this
   * function no matter what.
   */

  /* Make easy handle use timeout list initialized above */
  data->state.timeoutlist = timeoutlist;
  timeoutlist = NULL;

  /* set the easy handle */
  multistate(data, CURLM_STATE_INIT);

  if((data->set.global_dns_cache) &&
     (data->dns.hostcachetype != HCACHE_GLOBAL)) {
    /* global dns cache was requested but still isn't */
    struct curl_hash *global = Curl_global_host_cache_init();
    if(global) {
      /* only do this if the global cache init works */
      data->dns.hostcache = global;
      data->dns.hostcachetype = HCACHE_GLOBAL;
    }
  }
  /* for multi interface connections, we share DNS cache automatically if the
     easy handle's one is currently not set. */
  else if(!data->dns.hostcache ||
     (data->dns.hostcachetype == HCACHE_NONE)) {
    data->dns.hostcache = &multi->hostcache;
    data->dns.hostcachetype = HCACHE_MULTI;
  }

  /* Point to the multi's connection cache */
  data->state.conn_cache = &multi->conn_cache;

  /* This adds the new entry at the 'end' of the doubly-linked circular
     list of Curl_easy structs to try and maintain a FIFO queue so
     the pipelined requests are in order. */

  /* We add this new entry last in the list. */

  data->next = NULL; /* end of the line */
  if(multi->easyp) {
    struct Curl_easy *last = multi->easylp;
    last->next = data;
    data->prev = last;
    multi->easylp = data; /* the new last node */
  }
  else {
    /* first node, make prev NULL! */
    data->prev = NULL;
    multi->easylp = multi->easyp = data; /* both first and last */
  }

  /* make the Curl_easy refer back to this multi handle */
  data->multi = multi;

  /* Set the timeout for this handle to expire really soon so that it will
     be taken care of even when this handle is added in the midst of operation
     when only the curl_multi_socket() API is used. During that flow, only
     sockets that time-out or have actions will be dealt with. Since this
     handle has no action yet, we make sure it times out to get things to
     happen. */
  Curl_expire(data, 0);

  /* increase the node-counter */
  multi->num_easy++;

  /* increase the alive-counter */
  multi->num_alive++;

  /* A somewhat crude work-around for a little glitch in update_timer() that
     happens if the lastcall time is set to the same time when the handle is
     removed as when the next handle is added, as then the check in
     update_timer() that prevents calling the application multiple times with
     the same timer infor will not trigger and then the new handle's timeout
     will not be notified to the app.

     The work-around is thus simply to clear the 'lastcall' variable to force
     update_timer() to always trigger a callback to the app when a new easy
     handle is added */
  memset(&multi->timer_lastcall, 0, sizeof(multi->timer_lastcall));

  /* The closure handle only ever has default timeouts set. To improve the
     state somewhat we clone the timeouts from each added handle so that the
     closure handle always has the same timeouts as the most recently added
     easy handle. */
  multi->closure_handle->set.timeout = data->set.timeout;
  multi->closure_handle->set.server_response_timeout =
    data->set.server_response_timeout;

  update_timer(multi);
  return CURLM_OK;
}

#if 0
/* Debug-function, used like this:
 *
 * Curl_hash_print(multi->sockhash, debug_print_sock_hash);
 *
 * Enable the hash print function first by editing hash.c
 */
static void debug_print_sock_hash(void *p)
{
  struct Curl_sh_entry *sh = (struct Curl_sh_entry *)p;

  fprintf(stderr, " [easy %p/magic %x/socket %d]",
          (void *)sh->data, sh->data->magic, (int)sh->socket);
}
#endif

/* Mark the connection as 'idle', or close it if the cache is full.
   Returns TRUE if the connection is kept, or FALSE if it was closed. */
static bool
ConnectionDone(struct Curl_easy *data, struct connectdata *conn)
{
  /* data->multi->maxconnects can be negative, deal with it. */
  size_t maxconnects =
    (data->multi->maxconnects < 0) ? data->multi->num_easy * 4:
    data->multi->maxconnects;
  struct connectdata *conn_candidate = NULL;

  /* Mark the current connection as 'unused' */
  conn->inuse = FALSE;

  if(maxconnects > 0 &&
     data->state.conn_cache->num_connections > maxconnects) {
    infof(data, "Connection cache is full, closing the oldest one.\n");

    conn_candidate = Curl_oldest_idle_connection(data);

    if(conn_candidate) {
      /* Set the connection's owner correctly */
      conn_candidate->data = data;

      /* the winner gets the honour of being disconnected */
      (void)Curl_disconnect(conn_candidate, /* dead_connection */ FALSE);
    }
  }

  return (conn_candidate == conn) ? FALSE : TRUE;
}

static CURLcode multi_done(struct connectdata **connp,
                          CURLcode status,  /* an error if this is called
                                               after an error was detected */
                          bool premature)
{
  CURLcode result;
  struct connectdata *conn;
  struct Curl_easy *data;

  DEBUGASSERT(*connp);

  conn = *connp;
  data = conn->data;

  DEBUGF(infof(data, "multi_done\n"));

  if(data->state.done)
    /* Stop if multi_done() has already been called */
    return CURLE_OK;

  Curl_getoff_all_pipelines(data, conn);

  /* Cleanup possible redirect junk */
  free(data->req.newurl);
  data->req.newurl = NULL;
  free(data->req.location);
  data->req.location = NULL;

  switch(status) {
  case CURLE_ABORTED_BY_CALLBACK:
  case CURLE_READ_ERROR:
  case CURLE_WRITE_ERROR:
    /* When we're aborted due to a callback return code it basically have to
       be counted as premature as there is trouble ahead if we don't. We have
       many callbacks and protocols work differently, we could potentially do
       this more fine-grained in the future. */
    premature = TRUE;
  default:
    break;
  }

  /* this calls the protocol-specific function pointer previously set */
  if(conn->handler->done)
    result = conn->handler->done(conn, status, premature);
  else
    result = status;

  if(CURLE_ABORTED_BY_CALLBACK != result) {
    /* avoid this if we already aborted by callback to avoid this calling
       another callback */
    CURLcode rc = Curl_pgrsDone(conn);
    if(!result && rc)
      result = CURLE_ABORTED_BY_CALLBACK;
  }

  if(conn->send_pipe->size + conn->recv_pipe->size != 0 &&
     !data->set.reuse_forbid &&
     !conn->bits.close) {
    /* Stop if pipeline is not empty and we do not have to close
       connection. */
    data->easy_conn = NULL;
    DEBUGF(infof(data, "Connection still in use, no more multi_done now!\n"));
    return CURLE_OK;
  }

  data->state.done = TRUE; /* called just now! */
  Curl_resolver_cancel(conn);

  if(conn->dns_entry) {
    Curl_resolv_unlock(data, conn->dns_entry); /* done with this */
    conn->dns_entry = NULL;
  }

  /* if the transfer was completed in a paused state there can be buffered
     data left to write and then kill */
  free(data->state.tempwrite);
  data->state.tempwrite = NULL;

  /* if data->set.reuse_forbid is TRUE, it means the libcurl client has
     forced us to close this connection. This is ignored for requests taking
     place in a NTLM authentication handshake

     if conn->bits.close is TRUE, it means that the connection should be
     closed in spite of all our efforts to be nice, due to protocol
     restrictions in our or the server's end

     if premature is TRUE, it means this connection was said to be DONE before
     the entire request operation is complete and thus we can't know in what
     state it is for re-using, so we're forced to close it. In a perfect world
     we can add code that keep track of if we really must close it here or not,
     but currently we have no such detail knowledge.
  */

  if((data->set.reuse_forbid
#if defined(USE_NTLM)
      && !(conn->ntlm.state == NTLMSTATE_TYPE2 ||
           conn->proxyntlm.state == NTLMSTATE_TYPE2)
#endif
     ) || conn->bits.close || premature) {
    CURLcode res2 = Curl_disconnect(conn, premature); /* close connection */

    /* If we had an error already, make sure we return that one. But
       if we got a new error, return that. */
    if(!result && res2)
      result = res2;
  }
  else {
    /* the connection is no longer in use */
    if(ConnectionDone(data, conn)) {
      /* remember the most recently used connection */
      data->state.lastconnect = conn;

      infof(data, "Connection #%ld to host %s left intact\n",
            conn->connection_id,
            conn->bits.httpproxy?conn->proxy.dispname:conn->host.dispname);
    }
    else
      data->state.lastconnect = NULL;
  }

  *connp = NULL; /* to make the caller of this function better detect that
                    this was either closed or handed over to the connection
                    cache here, and therefore cannot be used from this point on
                 */
  Curl_free_request_state(data);

  return result;
}

CURLMcode curl_multi_remove_handle(struct Curl_multi *multi,
                                   struct Curl_easy *data)
{
  struct Curl_easy *easy = data;
  bool premature;
  bool easy_owns_conn;
  struct curl_llist_element *e;

  /* First, make some basic checks that the CURLM handle is a good handle */
  if(!GOOD_MULTI_HANDLE(multi))
    return CURLM_BAD_HANDLE;

  /* Verify that we got a somewhat good easy handle too */
  if(!GOOD_EASY_HANDLE(data))
    return CURLM_BAD_EASY_HANDLE;

  /* Prevent users from trying to remove same easy handle more than once */
  if(!data->multi)
    return CURLM_OK; /* it is already removed so let's say it is fine! */

  premature = (data->mstate < CURLM_STATE_COMPLETED) ? TRUE : FALSE;
  easy_owns_conn = (data->easy_conn && (data->easy_conn->data == easy)) ?
    TRUE : FALSE;

  /* If the 'state' is not INIT or COMPLETED, we might need to do something
     nice to put the easy_handle in a good known state when this returns. */
  if(premature) {
    /* this handle is "alive" so we need to count down the total number of
       alive connections when this is removed */
    multi->num_alive--;

    /* When this handle gets removed, other handles may be able to get the
       connection */
    Curl_multi_process_pending_handles(multi);
  }

  if(data->easy_conn &&
     data->mstate > CURLM_STATE_DO &&
     data->mstate < CURLM_STATE_COMPLETED) {
    /* If the handle is in a pipeline and has started sending off its
       request but not received its response yet, we need to close
       connection. */
    streamclose(data->easy_conn, "Removed with partial response");
    /* Set connection owner so that the DONE function closes it.  We can
       safely do this here since connection is killed. */
    data->easy_conn->data = easy;
    easy_owns_conn = TRUE;
  }

  /* The timer must be shut down before data->multi is set to NULL,
     else the timenode will remain in the splay tree after
     curl_easy_cleanup is called. */
  Curl_expire_clear(data);

  if(data->dns.hostcachetype == HCACHE_MULTI) {
    /* stop using the multi handle's DNS cache */
    data->dns.hostcache = NULL;
    data->dns.hostcachetype = HCACHE_NONE;
  }

  if(data->easy_conn) {

    /* we must call multi_done() here (if we still own the connection) so that
       we don't leave a half-baked one around */
    if(easy_owns_conn) {

      /* multi_done() clears the conn->data field to lose the association
         between the easy handle and the connection

         Note that this ignores the return code simply because there's
         nothing really useful to do with it anyway! */
      (void)multi_done(&data->easy_conn, data->result, premature);
    }
    else
      /* Clear connection pipelines, if multi_done above was not called */
      Curl_getoff_all_pipelines(data, data->easy_conn);
  }

  Curl_wildcard_dtor(&data->wildcard);

  /* destroy the timeout list that is held in the easy handle, do this *after*
     multi_done() as that may actually call Curl_expire that uses this */
  if(data->state.timeoutlist) {
    Curl_llist_destroy(data->state.timeoutlist, NULL);
    data->state.timeoutlist = NULL;
  }

  /* as this was using a shared connection cache we clear the pointer to that
     since we're not part of that multi handle anymore */
  data->state.conn_cache = NULL;

  /* change state without using multistate(), only to make singlesocket() do
     what we want */
  data->mstate = CURLM_STATE_COMPLETED;
  singlesocket(multi, easy); /* to let the application know what sockets that
                                vanish with this handle */

  /* Remove the association between the connection and the handle */
  if(data->easy_conn) {
    data->easy_conn->data = NULL;
    data->easy_conn = NULL;
  }

  data->multi = NULL; /* clear the association to this multi handle */

  /* make sure there's no pending message in the queue sent from this easy
     handle */

  for(e = multi->msglist->head; e; e = e->next) {
    struct Curl_message *msg = e->ptr;

    if(msg->extmsg.easy_handle == easy) {
      Curl_llist_remove(multi->msglist, e, NULL);
      /* there can only be one from this specific handle */
      break;
    }
  }

  /* make the previous node point to our next */
  if(data->prev)
    data->prev->next = data->next;
  else
    multi->easyp = data->next; /* point to first node */

  /* make our next point to our previous node */
  if(data->next)
    data->next->prev = data->prev;
  else
    multi->easylp = data->prev; /* point to last node */

  /* NOTE NOTE NOTE
     We do not touch the easy handle here! */
  multi->num_easy--; /* one less to care about now */

  update_timer(multi);
  return CURLM_OK;
}

/* Return TRUE if the application asked for a certain set of pipelining */
bool Curl_pipeline_wanted(const struct Curl_multi *multi, int bits)
{
  return (multi && (multi->pipelining & bits)) ? TRUE : FALSE;
}

void Curl_multi_handlePipeBreak(struct Curl_easy *data)
{
  data->easy_conn = NULL;
}

static int waitconnect_getsock(struct connectdata *conn,
                               curl_socket_t *sock,
                               int numsocks)
{
  int i;
  int s=0;
  int rc=0;

  if(!numsocks)
    return GETSOCK_BLANK;

<<<<<<< HEAD
#ifdef USE_SSL
  if(CONNECT_FIRSTSOCKET_PROXY_SSL())
    return Curl_ssl_getsock(conn, sock, numsocks);
#endif
=======
  if(CONNECT_FIRSTSOCKET_PROXY_SSL())
    return Curl_ssl_getsock(conn, sock, numsocks);
>>>>>>> 435d789b

  for(i=0; i<2; i++) {
    if(conn->tempsock[i] != CURL_SOCKET_BAD) {
      sock[s] = conn->tempsock[i];
      rc |= GETSOCK_WRITESOCK(s++);
    }
  }

  return rc;
}

static int waitproxyconnect_getsock(struct connectdata *conn,
                                    curl_socket_t *sock,
                                    int numsocks)
{
  if(!numsocks)
    return GETSOCK_BLANK;

  sock[0] = conn->sock[FIRSTSOCKET];

  /* when we've sent a CONNECT to a proxy, we should rather wait for the
     socket to become readable to be able to get the response headers */
  if(conn->tunnel_state[FIRSTSOCKET] == TUNNEL_CONNECT)
    return GETSOCK_READSOCK(0);

  return GETSOCK_WRITESOCK(0);
}

static int domore_getsock(struct connectdata *conn,
                          curl_socket_t *socks,
                          int numsocks)
{
  if(conn && conn->handler->domore_getsock)
    return conn->handler->domore_getsock(conn, socks, numsocks);
  return GETSOCK_BLANK;
}

/* returns bitmapped flags for this handle and its sockets */
static int multi_getsock(struct Curl_easy *data,
                         curl_socket_t *socks, /* points to numsocks number
                                                  of sockets */
                         int numsocks)
{
  /* If the pipe broke, or if there's no connection left for this easy handle,
     then we MUST bail out now with no bitmask set. The no connection case can
     happen when this is called from curl_multi_remove_handle() =>
     singlesocket() => multi_getsock().
  */
  if(data->state.pipe_broke || !data->easy_conn)
    return 0;

  if(data->mstate > CURLM_STATE_CONNECT &&
     data->mstate < CURLM_STATE_COMPLETED) {
    /* Set up ownership correctly */
    data->easy_conn->data = data;
  }

  switch(data->mstate) {
  default:
#if 0 /* switch back on these cases to get the compiler to check for all enums
         to be present */
  case CURLM_STATE_TOOFAST:  /* returns 0, so will not select. */
  case CURLM_STATE_COMPLETED:
  case CURLM_STATE_MSGSENT:
  case CURLM_STATE_INIT:
  case CURLM_STATE_CONNECT:
  case CURLM_STATE_WAITDO:
  case CURLM_STATE_DONE:
  case CURLM_STATE_LAST:
    /* this will get called with CURLM_STATE_COMPLETED when a handle is
       removed */
#endif
    return 0;

  case CURLM_STATE_WAITRESOLVE:
    return Curl_resolver_getsock(data->easy_conn, socks, numsocks);

  case CURLM_STATE_PROTOCONNECT:
  case CURLM_STATE_SENDPROTOCONNECT:
    return Curl_protocol_getsock(data->easy_conn, socks, numsocks);

  case CURLM_STATE_DO:
  case CURLM_STATE_DOING:
    return Curl_doing_getsock(data->easy_conn, socks, numsocks);

  case CURLM_STATE_WAITPROXYCONNECT:
    return waitproxyconnect_getsock(data->easy_conn, socks, numsocks);

  case CURLM_STATE_WAITCONNECT:
    return waitconnect_getsock(data->easy_conn, socks, numsocks);

  case CURLM_STATE_DO_MORE:
    return domore_getsock(data->easy_conn, socks, numsocks);

  case CURLM_STATE_DO_DONE: /* since is set after DO is completed, we switch
                               to waiting for the same as the *PERFORM
                               states */
  case CURLM_STATE_PERFORM:
  case CURLM_STATE_WAITPERFORM:
    return Curl_single_getsock(data->easy_conn, socks, numsocks);
  }

}

CURLMcode curl_multi_fdset(struct Curl_multi *multi,
                           fd_set *read_fd_set, fd_set *write_fd_set,
                           fd_set *exc_fd_set, int *max_fd)
{
  /* Scan through all the easy handles to get the file descriptors set.
     Some easy handles may not have connected to the remote host yet,
     and then we must make sure that is done. */
  struct Curl_easy *data;
  int this_max_fd=-1;
  curl_socket_t sockbunch[MAX_SOCKSPEREASYHANDLE];
  int bitmap;
  int i;
  (void)exc_fd_set; /* not used */

  if(!GOOD_MULTI_HANDLE(multi))
    return CURLM_BAD_HANDLE;

  data=multi->easyp;
  while(data) {
    bitmap = multi_getsock(data, sockbunch, MAX_SOCKSPEREASYHANDLE);

    for(i=0; i< MAX_SOCKSPEREASYHANDLE; i++) {
      curl_socket_t s = CURL_SOCKET_BAD;

      if((bitmap & GETSOCK_READSOCK(i)) && VALID_SOCK((sockbunch[i]))) {
        FD_SET(sockbunch[i], read_fd_set);
        s = sockbunch[i];
      }
      if((bitmap & GETSOCK_WRITESOCK(i)) && VALID_SOCK((sockbunch[i]))) {
        FD_SET(sockbunch[i], write_fd_set);
        s = sockbunch[i];
      }
      if(s == CURL_SOCKET_BAD)
        /* this socket is unused, break out of loop */
        break;
      else {
        if((int)s > this_max_fd)
          this_max_fd = (int)s;
      }
    }

    data = data->next; /* check next handle */
  }

  *max_fd = this_max_fd;

  return CURLM_OK;
}

CURLMcode curl_multi_wait(struct Curl_multi *multi,
                          struct curl_waitfd extra_fds[],
                          unsigned int extra_nfds,
                          int timeout_ms,
                          int *ret)
{
  struct Curl_easy *data;
  curl_socket_t sockbunch[MAX_SOCKSPEREASYHANDLE];
  int bitmap;
  unsigned int i;
  unsigned int nfds = 0;
  unsigned int curlfds;
  struct pollfd *ufds = NULL;
  long timeout_internal;
  int retcode = 0;

  if(!GOOD_MULTI_HANDLE(multi))
    return CURLM_BAD_HANDLE;

  /* If the internally desired timeout is actually shorter than requested from
     the outside, then use the shorter time! But only if the internal timer
     is actually larger than -1! */
  (void)multi_timeout(multi, &timeout_internal);
  if((timeout_internal >= 0) && (timeout_internal < (long)timeout_ms))
    timeout_ms = (int)timeout_internal;

  /* Count up how many fds we have from the multi handle */
  data=multi->easyp;
  while(data) {
    bitmap = multi_getsock(data, sockbunch, MAX_SOCKSPEREASYHANDLE);

    for(i=0; i< MAX_SOCKSPEREASYHANDLE; i++) {
      curl_socket_t s = CURL_SOCKET_BAD;

      if(bitmap & GETSOCK_READSOCK(i)) {
        ++nfds;
        s = sockbunch[i];
      }
      if(bitmap & GETSOCK_WRITESOCK(i)) {
        ++nfds;
        s = sockbunch[i];
      }
      if(s == CURL_SOCKET_BAD) {
        break;
      }
    }

    data = data->next; /* check next handle */
  }

  curlfds = nfds; /* number of internal file descriptors */
  nfds += extra_nfds; /* add the externally provided ones */

  if(nfds || extra_nfds) {
    ufds = malloc(nfds * sizeof(struct pollfd));
    if(!ufds)
      return CURLM_OUT_OF_MEMORY;
  }
  nfds = 0;

  /* only do the second loop if we found descriptors in the first stage run
     above */

  if(curlfds) {
    /* Add the curl handles to our pollfds first */
    data=multi->easyp;
    while(data) {
      bitmap = multi_getsock(data, sockbunch, MAX_SOCKSPEREASYHANDLE);

      for(i=0; i< MAX_SOCKSPEREASYHANDLE; i++) {
        curl_socket_t s = CURL_SOCKET_BAD;

        if(bitmap & GETSOCK_READSOCK(i)) {
          ufds[nfds].fd = sockbunch[i];
          ufds[nfds].events = POLLIN;
          ++nfds;
          s = sockbunch[i];
        }
        if(bitmap & GETSOCK_WRITESOCK(i)) {
          ufds[nfds].fd = sockbunch[i];
          ufds[nfds].events = POLLOUT;
          ++nfds;
          s = sockbunch[i];
        }
        if(s == CURL_SOCKET_BAD) {
          break;
        }
      }

      data = data->next; /* check next handle */
    }
  }

  /* Add external file descriptions from poll-like struct curl_waitfd */
  for(i = 0; i < extra_nfds; i++) {
    ufds[nfds].fd = extra_fds[i].fd;
    ufds[nfds].events = 0;
    if(extra_fds[i].events & CURL_WAIT_POLLIN)
      ufds[nfds].events |= POLLIN;
    if(extra_fds[i].events & CURL_WAIT_POLLPRI)
      ufds[nfds].events |= POLLPRI;
    if(extra_fds[i].events & CURL_WAIT_POLLOUT)
      ufds[nfds].events |= POLLOUT;
    ++nfds;
  }

  if(nfds) {
    int pollrc;
    /* wait... */
    pollrc = Curl_poll(ufds, nfds, timeout_ms);
    DEBUGF(infof(data, "Curl_poll(%d ds, %d ms) == %d\n",
                 nfds, timeout_ms, pollrc));

    if(pollrc > 0) {
      retcode = pollrc;
      /* copy revents results from the poll to the curl_multi_wait poll
         struct, the bit values of the actual underlying poll() implementation
         may not be the same as the ones in the public libcurl API! */
      for(i = 0; i < extra_nfds; i++) {
        unsigned short mask = 0;
        unsigned r = ufds[curlfds + i].revents;

        if(r & POLLIN)
          mask |= CURL_WAIT_POLLIN;
        if(r & POLLOUT)
          mask |= CURL_WAIT_POLLOUT;
        if(r & POLLPRI)
          mask |= CURL_WAIT_POLLPRI;

        extra_fds[i].revents = mask;
      }
    }
  }

  free(ufds);
  if(ret)
    *ret = retcode;
  return CURLM_OK;
}

/*
 * Curl_multi_connchanged() is called to tell that there is a connection in
 * this multi handle that has changed state (pipelining become possible, the
 * number of allowed streams changed or similar), and a subsequent use of this
 * multi handle should move CONNECT_PEND handles back to CONNECT to have them
 * retry.
 */
void Curl_multi_connchanged(struct Curl_multi *multi)
{
  multi->recheckstate = TRUE;
}

/*
 * multi_ischanged() is called
 *
 * Returns TRUE/FALSE whether the state is changed to trigger a CONNECT_PEND
 * => CONNECT action.
 *
 * Set 'clear' to TRUE to have it also clear the state variable.
 */
static bool multi_ischanged(struct Curl_multi *multi, bool clear)
{
  bool retval = multi->recheckstate;
  if(clear)
    multi->recheckstate = FALSE;
  return retval;
}

CURLMcode Curl_multi_add_perform(struct Curl_multi *multi,
                                 struct Curl_easy *data,
                                 struct connectdata *conn)
{
  CURLMcode rc;

  rc = curl_multi_add_handle(multi, data);
  if(!rc) {
    struct SingleRequest *k = &data->req;

    /* pass in NULL for 'conn' here since we don't want to init the
       connection, only this transfer */
    Curl_init_do(data, NULL);

    /* take this handle to the perform state right away */
    multistate(data, CURLM_STATE_PERFORM);
    data->easy_conn = conn;
    k->keepon |= KEEP_RECV; /* setup to receive! */
  }
  return rc;
}

static CURLcode multi_reconnect_request(struct connectdata **connp)
{
  CURLcode result = CURLE_OK;
  struct connectdata *conn = *connp;
  struct Curl_easy *data = conn->data;

  /* This was a re-use of a connection and we got a write error in the
   * DO-phase. Then we DISCONNECT this connection and have another attempt to
   * CONNECT and then DO again! The retry cannot possibly find another
   * connection to re-use, since we only keep one possible connection for
   * each.  */

  infof(data, "Re-used connection seems dead, get a new one\n");

  connclose(conn, "Reconnect dead connection"); /* enforce close */
  result = multi_done(&conn, result, FALSE); /* we are so done with this */

  /* conn may no longer be a good pointer, clear it to avoid mistakes by
     parent functions */
  *connp = NULL;

  /*
   * We need to check for CURLE_SEND_ERROR here as well. This could happen
   * when the request failed on a FTP connection and thus multi_done() itself
   * tried to use the connection (again).
   */
  if(!result || (CURLE_SEND_ERROR == result)) {
    bool async;
    bool protocol_done = TRUE;

    /* Now, redo the connect and get a new connection */
    result = Curl_connect(data, connp, &async, &protocol_done);
    if(!result) {
      /* We have connected or sent away a name resolve query fine */

      conn = *connp; /* setup conn to again point to something nice */
      if(async) {
        /* Now, if async is TRUE here, we need to wait for the name
           to resolve */
        result = Curl_resolver_wait_resolv(conn, NULL);
        if(result)
          return result;

        /* Resolved, continue with the connection */
        result = Curl_async_resolved(conn, &protocol_done);
        if(result)
          return result;
      }
    }
  }

  return result;
}

/*
 * do_complete is called when the DO actions are complete.
 *
 * We init chunking and trailer bits to their default values here immediately
 * before receiving any header data for the current request in the pipeline.
 */
static void do_complete(struct connectdata *conn)
{
  conn->data->req.chunk=FALSE;
  conn->data->req.maxfd = (conn->sockfd>conn->writesockfd?
                           conn->sockfd:conn->writesockfd)+1;
  Curl_pgrsTime(conn->data, TIMER_PRETRANSFER);
}

static CURLcode multi_do(struct connectdata **connp, bool *done)
{
  CURLcode result=CURLE_OK;
  struct connectdata *conn = *connp;
  struct Curl_easy *data = conn->data;

  if(conn->handler->do_it) {
    /* generic protocol-specific function pointer set in curl_connect() */
    result = conn->handler->do_it(conn, done);

    /* This was formerly done in transfer.c, but we better do it here */
    if((CURLE_SEND_ERROR == result) && conn->bits.reuse) {
      /*
       * If the connection is using an easy handle, call reconnect
       * to re-establish the connection.  Otherwise, let the multi logic
       * figure out how to re-establish the connection.
       */
      if(!data->multi) {
        result = multi_reconnect_request(connp);

        if(!result) {
          /* ... finally back to actually retry the DO phase */
          conn = *connp; /* re-assign conn since multi_reconnect_request
                            creates a new connection */
          result = conn->handler->do_it(conn, done);
        }
      }
      else
        return result;
    }

    if(!result && *done)
      /* do_complete must be called after the protocol-specific DO function */
      do_complete(conn);
  }
  return result;
}

/*
 * multi_do_more() is called during the DO_MORE multi state. It is basically a
 * second stage DO state which (wrongly) was introduced to support FTP's
 * second connection.
 *
 * TODO: A future libcurl should be able to work away this state.
 *
 * 'complete' can return 0 for incomplete, 1 for done and -1 for go back to
 * DOING state there's more work to do!
 */

static CURLcode multi_do_more(struct connectdata *conn, int *complete)
{
  CURLcode result=CURLE_OK;

  *complete = 0;

  if(conn->handler->do_more)
    result = conn->handler->do_more(conn, complete);

  if(!result && (*complete == 1))
    /* do_complete must be called after the protocol-specific DO function */
    do_complete(conn);

  return result;
}

static CURLMcode multi_runsingle(struct Curl_multi *multi,
                                 struct timeval now,
                                 struct Curl_easy *data)
{
  struct Curl_message *msg = NULL;
  bool connected;
  bool async;
  bool protocol_connect = FALSE;
  bool dophase_done = FALSE;
  bool done = FALSE;
  CURLMcode rc;
  CURLcode result = CURLE_OK;
  struct SingleRequest *k;
  time_t timeout_ms;
  int control;

  if(!GOOD_EASY_HANDLE(data))
    return CURLM_BAD_EASY_HANDLE;

  do {
    /* A "stream" here is a logical stream if the protocol can handle that
       (HTTP/2), or the full connection for older protocols */
    bool stream_error = FALSE;
    rc = CURLM_OK;

    /* Handle the case when the pipe breaks, i.e., the connection
       we're using gets cleaned up and we're left with nothing. */
    if(data->state.pipe_broke) {
      infof(data, "Pipe broke: handle %p, url = %s\n",
            (void *)data, data->state.path);

      if(data->mstate < CURLM_STATE_COMPLETED) {
        /* Head back to the CONNECT state */
        multistate(data, CURLM_STATE_CONNECT);
        rc = CURLM_CALL_MULTI_PERFORM;
        result = CURLE_OK;
      }

      data->state.pipe_broke = FALSE;
      data->easy_conn = NULL;
      continue;
    }

    if(!data->easy_conn &&
       data->mstate > CURLM_STATE_CONNECT &&
       data->mstate < CURLM_STATE_DONE) {
      /* In all these states, the code will blindly access 'data->easy_conn'
         so this is precaution that it isn't NULL. And it silences static
         analyzers. */
      failf(data, "In state %d with no easy_conn, bail out!\n", data->mstate);
      return CURLM_INTERNAL_ERROR;
    }

    if(multi_ischanged(multi, TRUE)) {
      DEBUGF(infof(data, "multi changed, check CONNECT_PEND queue!\n"));
      Curl_multi_process_pending_handles(multi);
    }

    if(data->easy_conn && data->mstate > CURLM_STATE_CONNECT &&
       data->mstate < CURLM_STATE_COMPLETED)
      /* Make sure we set the connection's current owner */
      data->easy_conn->data = data;

    if(data->easy_conn &&
       (data->mstate >= CURLM_STATE_CONNECT) &&
       (data->mstate < CURLM_STATE_COMPLETED)) {
      /* we need to wait for the connect state as only then is the start time
         stored, but we must not check already completed handles */

      timeout_ms = Curl_timeleft(data, &now,
                                 (data->mstate <= CURLM_STATE_WAITDO)?
                                 TRUE:FALSE);

      if(timeout_ms < 0) {
        /* Handle timed out */
        if(data->mstate == CURLM_STATE_WAITRESOLVE)
          failf(data, "Resolving timed out after %ld milliseconds",
                Curl_tvdiff(now, data->progress.t_startsingle));
        else if(data->mstate == CURLM_STATE_WAITCONNECT)
          failf(data, "Connection timed out after %ld milliseconds",
                Curl_tvdiff(now, data->progress.t_startsingle));
        else {
          k = &data->req;
          if(k->size != -1) {
            failf(data, "Operation timed out after %ld milliseconds with %"
                  CURL_FORMAT_CURL_OFF_T " out of %"
                  CURL_FORMAT_CURL_OFF_T " bytes received",
                  Curl_tvdiff(now, data->progress.t_startsingle),
                  k->bytecount, k->size);
          }
          else {
            failf(data, "Operation timed out after %ld milliseconds with %"
                  CURL_FORMAT_CURL_OFF_T " bytes received",
                  Curl_tvdiff(now, data->progress.t_startsingle),
                  k->bytecount);
          }
        }

        /* Force connection closed if the connection has indeed been used */
        if(data->mstate > CURLM_STATE_DO) {
          streamclose(data->easy_conn, "Disconnected with pending data");
          stream_error = TRUE;
        }
        result = CURLE_OPERATION_TIMEDOUT;
        (void)multi_done(&data->easy_conn, result, TRUE);
        /* Skip the statemachine and go directly to error handling section. */
        goto statemachine_end;
      }
    }

    switch(data->mstate) {
    case CURLM_STATE_INIT:
      /* init this transfer. */
      result=Curl_pretransfer(data);

      if(!result) {
        /* after init, go CONNECT */
        multistate(data, CURLM_STATE_CONNECT);
        Curl_pgrsTime(data, TIMER_STARTOP);
        rc = CURLM_CALL_MULTI_PERFORM;
      }
      break;

    case CURLM_STATE_CONNECT_PEND:
      /* We will stay here until there is a connection available. Then
         we try again in the CURLM_STATE_CONNECT state. */
      break;

    case CURLM_STATE_CONNECT:
      /* Connect. We want to get a connection identifier filled in. */
      Curl_pgrsTime(data, TIMER_STARTSINGLE);
      result = Curl_connect(data, &data->easy_conn,
                            &async, &protocol_connect);
      if(CURLE_NO_CONNECTION_AVAILABLE == result) {
        /* There was no connection available. We will go to the pending
           state and wait for an available connection. */
        multistate(data, CURLM_STATE_CONNECT_PEND);

        /* add this handle to the list of connect-pending handles */
        if(!Curl_llist_insert_next(multi->pending, multi->pending->tail, data))
          result = CURLE_OUT_OF_MEMORY;
        else
          result = CURLE_OK;
        break;
      }

      if(!result) {
        /* Add this handle to the send or pend pipeline */
        result = Curl_add_handle_to_pipeline(data, data->easy_conn);
        if(result)
          stream_error = TRUE;
        else {
          if(async)
            /* We're now waiting for an asynchronous name lookup */
            multistate(data, CURLM_STATE_WAITRESOLVE);
          else {
            /* after the connect has been sent off, go WAITCONNECT unless the
               protocol connect is already done and we can go directly to
               WAITDO or DO! */
            rc = CURLM_CALL_MULTI_PERFORM;

            if(protocol_connect)
              multistate(data, Curl_pipeline_wanted(multi, CURLPIPE_HTTP1)?
                         CURLM_STATE_WAITDO:CURLM_STATE_DO);
            else {
#ifndef CURL_DISABLE_HTTP
              if(data->easy_conn->tunnel_state[FIRSTSOCKET] == TUNNEL_CONNECT)
                multistate(data, CURLM_STATE_WAITPROXYCONNECT);
              else
#endif
                multistate(data, CURLM_STATE_WAITCONNECT);
            }
          }
        }
      }
      break;

    case CURLM_STATE_WAITRESOLVE:
      /* awaiting an asynch name resolve to complete */
    {
      struct Curl_dns_entry *dns = NULL;
      struct connectdata *conn = data->easy_conn;
      const char *hostname;

      if(conn->bits.proxy)
        hostname = conn->proxy.name;
      else if(conn->bits.conn_to_host)
        hostname = conn->conn_to_host.name;
      else
        hostname = conn->host.name;

      /* check if we have the name resolved by now */
      dns = Curl_fetch_addr(conn, hostname, (int)conn->port);

      if(dns) {
#ifdef CURLRES_ASYNCH
        conn->async.dns = dns;
        conn->async.done = TRUE;
#endif
        result = CURLE_OK;
        infof(data, "Hostname '%s' was found in DNS cache\n", hostname);
      }

      if(!dns)
        result = Curl_resolver_is_resolved(data->easy_conn, &dns);

      /* Update sockets here, because the socket(s) may have been
         closed and the application thus needs to be told, even if it
         is likely that the same socket(s) will again be used further
         down.  If the name has not yet been resolved, it is likely
         that new sockets have been opened in an attempt to contact
         another resolver. */
      singlesocket(multi, data);

      if(dns) {
        /* Perform the next step in the connection phase, and then move on
           to the WAITCONNECT state */
        result = Curl_async_resolved(data->easy_conn, &protocol_connect);

        if(result)
          /* if Curl_async_resolved() returns failure, the connection struct
             is already freed and gone */
          data->easy_conn = NULL;           /* no more connection */
        else {
          /* call again please so that we get the next socket setup */
          rc = CURLM_CALL_MULTI_PERFORM;
          if(protocol_connect)
            multistate(data, Curl_pipeline_wanted(multi, CURLPIPE_HTTP1)?
                       CURLM_STATE_WAITDO:CURLM_STATE_DO);
          else {
#ifndef CURL_DISABLE_HTTP
            if(data->easy_conn->tunnel_state[FIRSTSOCKET] == TUNNEL_CONNECT)
              multistate(data, CURLM_STATE_WAITPROXYCONNECT);
            else
#endif
              multistate(data, CURLM_STATE_WAITCONNECT);
          }
        }
      }

      if(result) {
        /* failure detected */
        stream_error = TRUE;
        break;
      }
    }
    break;

#ifndef CURL_DISABLE_HTTP
    case CURLM_STATE_WAITPROXYCONNECT:
      /* this is HTTP-specific, but sending CONNECT to a proxy is HTTP... */
      result = Curl_http_connect(data->easy_conn, &protocol_connect);

      if(data->easy_conn->bits.proxy_connect_closed) {
        rc = CURLM_CALL_MULTI_PERFORM;
        /* connect back to proxy again */
        result = CURLE_OK;
        multi_done(&data->easy_conn, CURLE_OK, FALSE);
        multistate(data, CURLM_STATE_CONNECT);
      }
      else if(!result) {
        if((data->easy_conn->http_proxy.proxytype != CURLPROXY_HTTPS ||
           data->easy_conn->bits.proxy_ssl_connected[FIRSTSOCKET]) &&
           (data->easy_conn->tunnel_state[FIRSTSOCKET] != TUNNEL_CONNECT)) {
          rc = CURLM_CALL_MULTI_PERFORM;
          /* initiate protocol connect phase */
          multistate(data, CURLM_STATE_SENDPROTOCONNECT);
        }
      }
      break;
#endif

    case CURLM_STATE_WAITCONNECT:
      /* awaiting a completion of an asynch TCP connect */
      result = Curl_is_connected(data->easy_conn, FIRSTSOCKET, &connected);
      if(connected && !result) {
#ifndef CURL_DISABLE_HTTP
        if((data->easy_conn->http_proxy.proxytype == CURLPROXY_HTTPS &&
            !data->easy_conn->bits.proxy_ssl_connected[FIRSTSOCKET]) ||
            (data->easy_conn->tunnel_state[FIRSTSOCKET] == TUNNEL_CONNECT)) {
          multistate(data, CURLM_STATE_WAITPROXYCONNECT);
          break;
        }
#endif
        rc = CURLM_CALL_MULTI_PERFORM;
        multistate(data, data->easy_conn->bits.tunnel_proxy?
                   CURLM_STATE_WAITPROXYCONNECT:
                   CURLM_STATE_SENDPROTOCONNECT);
      }
      else if(result) {
        /* failure detected */
        /* Just break, the cleaning up is handled all in one place */
        stream_error = TRUE;
        break;
      }
      break;

    case CURLM_STATE_SENDPROTOCONNECT:
      result = Curl_protocol_connect(data->easy_conn, &protocol_connect);
      if(!protocol_connect)
        /* switch to waiting state */
        multistate(data, CURLM_STATE_PROTOCONNECT);
      else if(!result) {
        /* protocol connect has completed, go WAITDO or DO */
        multistate(data, Curl_pipeline_wanted(multi, CURLPIPE_HTTP1)?
                   CURLM_STATE_WAITDO:CURLM_STATE_DO);
        rc = CURLM_CALL_MULTI_PERFORM;
      }
      else if(result) {
        /* failure detected */
        Curl_posttransfer(data);
        multi_done(&data->easy_conn, result, TRUE);
        stream_error = TRUE;
      }
      break;

    case CURLM_STATE_PROTOCONNECT:
      /* protocol-specific connect phase */
      result = Curl_protocol_connecting(data->easy_conn, &protocol_connect);
      if(!result && protocol_connect) {
        /* after the connect has completed, go WAITDO or DO */
        multistate(data, Curl_pipeline_wanted(multi, CURLPIPE_HTTP1)?
                   CURLM_STATE_WAITDO:CURLM_STATE_DO);
        rc = CURLM_CALL_MULTI_PERFORM;
      }
      else if(result) {
        /* failure detected */
        Curl_posttransfer(data);
        multi_done(&data->easy_conn, result, TRUE);
        stream_error = TRUE;
      }
      break;

    case CURLM_STATE_WAITDO:
      /* Wait for our turn to DO when we're pipelining requests */
      if(Curl_pipeline_checkget_write(data, data->easy_conn)) {
        /* Grabbed the channel */
        multistate(data, CURLM_STATE_DO);
        rc = CURLM_CALL_MULTI_PERFORM;
      }
      break;

    case CURLM_STATE_DO:
      if(data->set.connect_only) {
        /* keep connection open for application to use the socket */
        connkeep(data->easy_conn, "CONNECT_ONLY");
        multistate(data, CURLM_STATE_DONE);
        result = CURLE_OK;
        rc = CURLM_CALL_MULTI_PERFORM;
      }
      else {
        /* Perform the protocol's DO action */
        result = multi_do(&data->easy_conn, &dophase_done);

        /* When multi_do() returns failure, data->easy_conn might be NULL! */

        if(!result) {
          if(!dophase_done) {
            /* some steps needed for wildcard matching */
            if(data->set.wildcardmatch) {
              struct WildcardData *wc = &data->wildcard;
              if(wc->state == CURLWC_DONE || wc->state == CURLWC_SKIP) {
                /* skip some states if it is important */
                multi_done(&data->easy_conn, CURLE_OK, FALSE);
                multistate(data, CURLM_STATE_DONE);
                rc = CURLM_CALL_MULTI_PERFORM;
                break;
              }
            }
            /* DO was not completed in one function call, we must continue
               DOING... */
            multistate(data, CURLM_STATE_DOING);
            rc = CURLM_OK;
          }

          /* after DO, go DO_DONE... or DO_MORE */
          else if(data->easy_conn->bits.do_more) {
            /* we're supposed to do more, but we need to sit down, relax
               and wait a little while first */
            multistate(data, CURLM_STATE_DO_MORE);
            rc = CURLM_OK;
          }
          else {
            /* we're done with the DO, now DO_DONE */
            multistate(data, CURLM_STATE_DO_DONE);
            rc = CURLM_CALL_MULTI_PERFORM;
          }
        }
        else if((CURLE_SEND_ERROR == result) &&
                data->easy_conn->bits.reuse) {
          /*
           * In this situation, a connection that we were trying to use
           * may have unexpectedly died.  If possible, send the connection
           * back to the CONNECT phase so we can try again.
           */
          char *newurl = NULL;
          followtype follow=FOLLOW_NONE;
          CURLcode drc;
          bool retry = FALSE;

          drc = Curl_retry_request(data->easy_conn, &newurl);
          if(drc) {
            /* a failure here pretty much implies an out of memory */
            result = drc;
            stream_error = TRUE;
          }
          else
            retry = (newurl)?TRUE:FALSE;

          Curl_posttransfer(data);
          drc = multi_done(&data->easy_conn, result, FALSE);

          /* When set to retry the connection, we must to go back to
           * the CONNECT state */
          if(retry) {
            if(!drc || (drc == CURLE_SEND_ERROR)) {
              follow = FOLLOW_RETRY;
              drc = Curl_follow(data, newurl, follow);
              if(!drc) {
                multistate(data, CURLM_STATE_CONNECT);
                rc = CURLM_CALL_MULTI_PERFORM;
                result = CURLE_OK;
              }
              else {
                /* Follow failed */
                result = drc;
                free(newurl);
              }
            }
            else {
              /* done didn't return OK or SEND_ERROR */
              result = drc;
              free(newurl);
            }
          }
          else {
            /* Have error handler disconnect conn if we can't retry */
            stream_error = TRUE;
            free(newurl);
          }
        }
        else {
          /* failure detected */
          Curl_posttransfer(data);
          if(data->easy_conn)
            multi_done(&data->easy_conn, result, FALSE);
          stream_error = TRUE;
        }
      }
      break;

    case CURLM_STATE_DOING:
      /* we continue DOING until the DO phase is complete */
      result = Curl_protocol_doing(data->easy_conn,
                                   &dophase_done);
      if(!result) {
        if(dophase_done) {
          /* after DO, go DO_DONE or DO_MORE */
          multistate(data, data->easy_conn->bits.do_more?
                     CURLM_STATE_DO_MORE:
                     CURLM_STATE_DO_DONE);
          rc = CURLM_CALL_MULTI_PERFORM;
        } /* dophase_done */
      }
      else {
        /* failure detected */
        Curl_posttransfer(data);
        multi_done(&data->easy_conn, result, FALSE);
        stream_error = TRUE;
      }
      break;

    case CURLM_STATE_DO_MORE:
      /*
       * When we are connected, DO MORE and then go DO_DONE
       */
      result = multi_do_more(data->easy_conn, &control);

      /* No need to remove this handle from the send pipeline here since that
         is done in multi_done() */
      if(!result) {
        if(control) {
          /* if positive, advance to DO_DONE
             if negative, go back to DOING */
          multistate(data, control==1?
                     CURLM_STATE_DO_DONE:
                     CURLM_STATE_DOING);
          rc = CURLM_CALL_MULTI_PERFORM;
        }
        else
          /* stay in DO_MORE */
          rc = CURLM_OK;
      }
      else {
        /* failure detected */
        Curl_posttransfer(data);
        multi_done(&data->easy_conn, result, FALSE);
        stream_error = TRUE;
      }
      break;

    case CURLM_STATE_DO_DONE:
      /* Move ourselves from the send to recv pipeline */
      Curl_move_handle_from_send_to_recv_pipe(data, data->easy_conn);
      /* Check if we can move pending requests to send pipe */
      Curl_multi_process_pending_handles(multi);

      /* Only perform the transfer if there's a good socket to work with.
         Having both BAD is a signal to skip immediately to DONE */
      if((data->easy_conn->sockfd != CURL_SOCKET_BAD) ||
         (data->easy_conn->writesockfd != CURL_SOCKET_BAD))
        multistate(data, CURLM_STATE_WAITPERFORM);
      else
        multistate(data, CURLM_STATE_DONE);
      rc = CURLM_CALL_MULTI_PERFORM;
      break;

    case CURLM_STATE_WAITPERFORM:
      /* Wait for our turn to PERFORM */
      if(Curl_pipeline_checkget_read(data, data->easy_conn)) {
        /* Grabbed the channel */
        multistate(data, CURLM_STATE_PERFORM);
        rc = CURLM_CALL_MULTI_PERFORM;
      }
      break;

    case CURLM_STATE_TOOFAST: /* limit-rate exceeded in either direction */
      /* if both rates are within spec, resume transfer */
      if(Curl_pgrsUpdate(data->easy_conn))
        result = CURLE_ABORTED_BY_CALLBACK;
      else
        result = Curl_speedcheck(data, now);

      if(( (data->set.max_send_speed == 0) ||
           (Curl_pgrsLimitWaitTime(data->progress.uploaded,
                                   data->progress.ul_limit_size,
                                   data->set.max_send_speed,
                                   data->progress.ul_limit_start,
                                   now) <= 0))  &&
         ( (data->set.max_recv_speed == 0) ||
           (Curl_pgrsLimitWaitTime(data->progress.downloaded,
                                   data->progress.dl_limit_size,
                                   data->set.max_recv_speed,
                                   data->progress.dl_limit_start,
                                   now) <= 0)))
        multistate(data, CURLM_STATE_PERFORM);
      break;

    case CURLM_STATE_PERFORM:
    {
      char *newurl = NULL;
      bool retry = FALSE;
      bool comeback = FALSE;

      /* check if over send speed */
      if(data->set.max_send_speed > 0) {
        timeout_ms = Curl_pgrsLimitWaitTime(data->progress.uploaded,
                                            data->progress.ul_limit_size,
                                            data->set.max_send_speed,
                                            data->progress.ul_limit_start,
                                            now);
        if(timeout_ms > 0) {
          multistate(data, CURLM_STATE_TOOFAST);
          Curl_expire_latest(data, timeout_ms);
          break;
        }
      }

      /* check if over recv speed */
      if(data->set.max_recv_speed > 0) {
        timeout_ms = Curl_pgrsLimitWaitTime(data->progress.downloaded,
                                            data->progress.dl_limit_size,
                                            data->set.max_recv_speed,
                                            data->progress.dl_limit_start,
                                            now);
        if(timeout_ms > 0) {
          multistate(data, CURLM_STATE_TOOFAST);
          Curl_expire_latest(data, timeout_ms);
          break;
        }
      }

      /* read/write data if it is ready to do so */
      result = Curl_readwrite(data->easy_conn, data, &done, &comeback);

      k = &data->req;

      if(!(k->keepon & KEEP_RECV))
        /* We're done receiving */
        Curl_pipeline_leave_read(data->easy_conn);

      if(!(k->keepon & KEEP_SEND))
        /* We're done sending */
        Curl_pipeline_leave_write(data->easy_conn);

      if(done || (result == CURLE_RECV_ERROR)) {
        /* If CURLE_RECV_ERROR happens early enough, we assume it was a race
         * condition and the server closed the re-used connection exactly when
         * we wanted to use it, so figure out if that is indeed the case.
         */
        CURLcode ret = Curl_retry_request(data->easy_conn, &newurl);
        if(!ret)
          retry = (newurl)?TRUE:FALSE;

        if(retry) {
          /* if we are to retry, set the result to OK and consider the
             request as done */
          result = CURLE_OK;
          done = TRUE;
        }
      }

      if(result) {
        /*
         * The transfer phase returned error, we mark the connection to get
         * closed to prevent being re-used. This is because we can't possibly
         * know if the connection is in a good shape or not now.  Unless it is
         * a protocol which uses two "channels" like FTP, as then the error
         * happened in the data connection.
         */

        if(!(data->easy_conn->handler->flags & PROTOPT_DUAL) &&
           result != CURLE_HTTP2_STREAM)
          streamclose(data->easy_conn, "Transfer returned error");

        Curl_posttransfer(data);
        multi_done(&data->easy_conn, result, TRUE);
      }
      else if(done) {
        followtype follow=FOLLOW_NONE;

        /* call this even if the readwrite function returned error */
        Curl_posttransfer(data);

        /* we're no longer receiving */
        Curl_removeHandleFromPipeline(data, data->easy_conn->recv_pipe);

        /* expire the new receiving pipeline head */
        if(data->easy_conn->recv_pipe->head)
          Curl_expire_latest(data->easy_conn->recv_pipe->head->ptr, 0);

        /* Check if we can move pending requests to send pipe */
        Curl_multi_process_pending_handles(multi);

        /* When we follow redirects or is set to retry the connection, we must
           to go back to the CONNECT state */
        if(data->req.newurl || retry) {
          if(!retry) {
            /* if the URL is a follow-location and not just a retried request
               then figure out the URL here */
            free(newurl);
            newurl = data->req.newurl;
            data->req.newurl = NULL;
            follow = FOLLOW_REDIR;
          }
          else
            follow = FOLLOW_RETRY;
          result = multi_done(&data->easy_conn, CURLE_OK, FALSE);
          if(!result) {
            result = Curl_follow(data, newurl, follow);
            if(!result) {
              multistate(data, CURLM_STATE_CONNECT);
              rc = CURLM_CALL_MULTI_PERFORM;
              newurl = NULL; /* handed over the memory ownership to
                                Curl_follow(), make sure we don't free() it
                                here */
            }
          }
        }
        else {
          /* after the transfer is done, go DONE */

          /* but first check to see if we got a location info even though we're
             not following redirects */
          if(data->req.location) {
            free(newurl);
            newurl = data->req.location;
            data->req.location = NULL;
            result = Curl_follow(data, newurl, FOLLOW_FAKE);
            if(!result)
              newurl = NULL; /* allocation was handed over Curl_follow() */
            else
              stream_error = TRUE;
          }

          multistate(data, CURLM_STATE_DONE);
          rc = CURLM_CALL_MULTI_PERFORM;
        }
      }
      else if(comeback)
        rc = CURLM_CALL_MULTI_PERFORM;

      free(newurl);
      break;
    }

    case CURLM_STATE_DONE:
      /* this state is highly transient, so run another loop after this */
      rc = CURLM_CALL_MULTI_PERFORM;

      if(data->easy_conn) {
        CURLcode res;

        /* Remove ourselves from the receive pipeline, if we are there. */
        Curl_removeHandleFromPipeline(data, data->easy_conn->recv_pipe);
        /* Check if we can move pending requests to send pipe */
        Curl_multi_process_pending_handles(multi);

        /* post-transfer command */
        res = multi_done(&data->easy_conn, result, FALSE);

        /* allow a previously set error code take precedence */
        if(!result)
          result = res;

        /*
         * If there are other handles on the pipeline, multi_done won't set
         * easy_conn to NULL.  In such a case, curl_multi_remove_handle() can
         * access free'd data, if the connection is free'd and the handle
         * removed before we perform the processing in CURLM_STATE_COMPLETED
         */
        if(data->easy_conn)
          data->easy_conn = NULL;
      }

      if(data->set.wildcardmatch) {
        if(data->wildcard.state != CURLWC_DONE) {
          /* if a wildcard is set and we are not ending -> lets start again
             with CURLM_STATE_INIT */
          multistate(data, CURLM_STATE_INIT);
          break;
        }
      }

      /* after we have DONE what we're supposed to do, go COMPLETED, and
         it doesn't matter what the multi_done() returned! */
      multistate(data, CURLM_STATE_COMPLETED);
      break;

    case CURLM_STATE_COMPLETED:
      /* this is a completed transfer, it is likely to still be connected */

      /* This node should be delinked from the list now and we should post
         an information message that we are complete. */

      /* Important: reset the conn pointer so that we don't point to memory
         that could be freed anytime */
      data->easy_conn = NULL;

      Curl_expire_clear(data); /* stop all timers */
      break;

    case CURLM_STATE_MSGSENT:
      data->result = result;
      return CURLM_OK; /* do nothing */

    default:
      return CURLM_INTERNAL_ERROR;
    }
    statemachine_end:

    if(data->mstate < CURLM_STATE_COMPLETED) {
      if(result) {
        /*
         * If an error was returned, and we aren't in completed state now,
         * then we go to completed and consider this transfer aborted.
         */

        /* NOTE: no attempt to disconnect connections must be made
           in the case blocks above - cleanup happens only here */

        data->state.pipe_broke = FALSE;

        /* Check if we can move pending requests to send pipe */
        Curl_multi_process_pending_handles(multi);

        if(data->easy_conn) {
          /* if this has a connection, unsubscribe from the pipelines */
          Curl_pipeline_leave_write(data->easy_conn);
          Curl_pipeline_leave_read(data->easy_conn);
          Curl_removeHandleFromPipeline(data, data->easy_conn->send_pipe);
          Curl_removeHandleFromPipeline(data, data->easy_conn->recv_pipe);

          if(stream_error) {
            /* Don't attempt to send data over a connection that timed out */
            bool dead_connection = result == CURLE_OPERATION_TIMEDOUT;
            /* disconnect properly */
            Curl_disconnect(data->easy_conn, dead_connection);

            /* This is where we make sure that the easy_conn pointer is reset.
               We don't have to do this in every case block above where a
               failure is detected */
            data->easy_conn = NULL;
          }
        }
        else if(data->mstate == CURLM_STATE_CONNECT) {
          /* Curl_connect() failed */
          (void)Curl_posttransfer(data);
        }

        multistate(data, CURLM_STATE_COMPLETED);
      }
      /* if there's still a connection to use, call the progress function */
      else if(data->easy_conn && Curl_pgrsUpdate(data->easy_conn)) {
        /* aborted due to progress callback return code must close the
           connection */
        result = CURLE_ABORTED_BY_CALLBACK;
        streamclose(data->easy_conn, "Aborted by callback");

        /* if not yet in DONE state, go there, otherwise COMPLETED */
        multistate(data, (data->mstate < CURLM_STATE_DONE)?
                   CURLM_STATE_DONE: CURLM_STATE_COMPLETED);
        rc = CURLM_CALL_MULTI_PERFORM;
      }
    }

    if(CURLM_STATE_COMPLETED == data->mstate) {
      /* now fill in the Curl_message with this info */
      msg = &data->msg;

      msg->extmsg.msg = CURLMSG_DONE;
      msg->extmsg.easy_handle = data;
      msg->extmsg.data.result = result;

      rc = multi_addmsg(multi, msg);

      multistate(data, CURLM_STATE_MSGSENT);
    }
  } while((rc == CURLM_CALL_MULTI_PERFORM) || multi_ischanged(multi, FALSE));

  data->result = result;


  return rc;
}


CURLMcode curl_multi_perform(struct Curl_multi *multi, int *running_handles)
{
  struct Curl_easy *data;
  CURLMcode returncode=CURLM_OK;
  struct Curl_tree *t;
  struct timeval now = Curl_tvnow();

  if(!GOOD_MULTI_HANDLE(multi))
    return CURLM_BAD_HANDLE;

  data=multi->easyp;
  while(data) {
    CURLMcode result;
    SIGPIPE_VARIABLE(pipe_st);

    sigpipe_ignore(data, &pipe_st);
    result = multi_runsingle(multi, now, data);
    sigpipe_restore(&pipe_st);

    if(result)
      returncode = result;

    data = data->next; /* operate on next handle */
  }

  /*
   * Simply remove all expired timers from the splay since handles are dealt
   * with unconditionally by this function and curl_multi_timeout() requires
   * that already passed/handled expire times are removed from the splay.
   *
   * It is important that the 'now' value is set at the entry of this function
   * and not for the current time as it may have ticked a little while since
   * then and then we risk this loop to remove timers that actually have not
   * been handled!
   */
  do {
    multi->timetree = Curl_splaygetbest(now, multi->timetree, &t);
    if(t)
      /* the removed may have another timeout in queue */
      (void)add_next_timeout(now, multi, t->payload);

  } while(t);

  *running_handles = multi->num_alive;

  if(CURLM_OK >= returncode)
    update_timer(multi);

  return returncode;
}

static void close_all_connections(struct Curl_multi *multi)
{
  struct connectdata *conn;

  conn = Curl_conncache_find_first_connection(&multi->conn_cache);
  while(conn) {
    SIGPIPE_VARIABLE(pipe_st);
    conn->data = multi->closure_handle;

    sigpipe_ignore(conn->data, &pipe_st);
    conn->data->easy_conn = NULL; /* clear the easy handle's connection
                                     pointer */
    /* This will remove the connection from the cache */
    connclose(conn, "kill all");
    (void)Curl_disconnect(conn, FALSE);
    sigpipe_restore(&pipe_st);

    conn = Curl_conncache_find_first_connection(&multi->conn_cache);
  }
}

CURLMcode curl_multi_cleanup(struct Curl_multi *multi)
{
  struct Curl_easy *data;
  struct Curl_easy *nextdata;

  if(GOOD_MULTI_HANDLE(multi)) {
    bool restore_pipe = FALSE;
    SIGPIPE_VARIABLE(pipe_st);

    multi->type = 0; /* not good anymore */

    /* Close all the connections in the connection cache */
    close_all_connections(multi);

    if(multi->closure_handle) {
      sigpipe_ignore(multi->closure_handle, &pipe_st);
      restore_pipe = TRUE;

      multi->closure_handle->dns.hostcache = &multi->hostcache;
      Curl_hostcache_clean(multi->closure_handle,
                           multi->closure_handle->dns.hostcache);

      Curl_close(multi->closure_handle);
    }

    Curl_hash_destroy(&multi->sockhash);
    Curl_conncache_destroy(&multi->conn_cache);
    Curl_llist_destroy(multi->msglist, NULL);
    Curl_llist_destroy(multi->pending, NULL);

    /* remove all easy handles */
    data = multi->easyp;
    while(data) {
      nextdata=data->next;
      if(data->dns.hostcachetype == HCACHE_MULTI) {
        /* clear out the usage of the shared DNS cache */
        Curl_hostcache_clean(data, data->dns.hostcache);
        data->dns.hostcache = NULL;
        data->dns.hostcachetype = HCACHE_NONE;
      }

      /* Clear the pointer to the connection cache */
      data->state.conn_cache = NULL;
      data->multi = NULL; /* clear the association */

      data = nextdata;
    }

    Curl_hash_destroy(&multi->hostcache);

    /* Free the blacklists by setting them to NULL */
    Curl_pipeline_set_site_blacklist(NULL, &multi->pipelining_site_bl);
    Curl_pipeline_set_server_blacklist(NULL, &multi->pipelining_server_bl);

    free(multi);
    if(restore_pipe)
      sigpipe_restore(&pipe_st);

    return CURLM_OK;
  }
  else
    return CURLM_BAD_HANDLE;
}

/*
 * curl_multi_info_read()
 *
 * This function is the primary way for a multi/multi_socket application to
 * figure out if a transfer has ended. We MUST make this function as fast as
 * possible as it will be polled frequently and we MUST NOT scan any lists in
 * here to figure out things. We must scale fine to thousands of handles and
 * beyond. The current design is fully O(1).
 */

CURLMsg *curl_multi_info_read(struct Curl_multi *multi, int *msgs_in_queue)
{
  struct Curl_message *msg;

  *msgs_in_queue = 0; /* default to none */

  if(GOOD_MULTI_HANDLE(multi) && Curl_llist_count(multi->msglist)) {
    /* there is one or more messages in the list */
    struct curl_llist_element *e;

    /* extract the head of the list to return */
    e = multi->msglist->head;

    msg = e->ptr;

    /* remove the extracted entry */
    Curl_llist_remove(multi->msglist, e, NULL);

    *msgs_in_queue = curlx_uztosi(Curl_llist_count(multi->msglist));

    return &msg->extmsg;
  }
  else
    return NULL;
}

/*
 * singlesocket() checks what sockets we deal with and their "action state"
 * and if we have a different state in any of those sockets from last time we
 * call the callback accordingly.
 */
static void singlesocket(struct Curl_multi *multi,
                         struct Curl_easy *data)
{
  curl_socket_t socks[MAX_SOCKSPEREASYHANDLE];
  int i;
  struct Curl_sh_entry *entry;
  curl_socket_t s;
  int num;
  unsigned int curraction;

  for(i=0; i< MAX_SOCKSPEREASYHANDLE; i++)
    socks[i] = CURL_SOCKET_BAD;

  /* Fill in the 'current' struct with the state as it is now: what sockets to
     supervise and for what actions */
  curraction = multi_getsock(data, socks, MAX_SOCKSPEREASYHANDLE);

  /* We have 0 .. N sockets already and we get to know about the 0 .. M
     sockets we should have from now on. Detect the differences, remove no
     longer supervised ones and add new ones */

  /* walk over the sockets we got right now */
  for(i=0; (i< MAX_SOCKSPEREASYHANDLE) &&
        (curraction & (GETSOCK_READSOCK(i) | GETSOCK_WRITESOCK(i)));
      i++) {
    int action = CURL_POLL_NONE;

    s = socks[i];

    /* get it from the hash */
    entry = sh_getentry(&multi->sockhash, s);

    if(curraction & GETSOCK_READSOCK(i))
      action |= CURL_POLL_IN;
    if(curraction & GETSOCK_WRITESOCK(i))
      action |= CURL_POLL_OUT;

    if(entry) {
      /* yeps, already present so check if it has the same action set */
      if(entry->action == action)
        /* same, continue */
        continue;
    }
    else {
      /* this is a socket we didn't have before, add it! */
      entry = sh_addentry(&multi->sockhash, s, data);
      if(!entry)
        /* fatal */
        return;
    }

    /* we know (entry != NULL) at this point, see the logic above */
    if(multi->socket_cb)
      multi->socket_cb(data,
                       s,
                       action,
                       multi->socket_userp,
                       entry->socketp);

    entry->action = action; /* store the current action state */
  }

  num = i; /* number of sockets */

  /* when we've walked over all the sockets we should have right now, we must
     make sure to detect sockets that are removed */
  for(i=0; i< data->numsocks; i++) {
    int j;
    s = data->sockets[i];
    for(j=0; j<num; j++) {
      if(s == socks[j]) {
        /* this is still supervised */
        s = CURL_SOCKET_BAD;
        break;
      }
    }

    entry = sh_getentry(&multi->sockhash, s);
    if(entry) {
      /* this socket has been removed. Tell the app to remove it */
      bool remove_sock_from_hash = TRUE;

      /* check if the socket to be removed serves a connection which has
         other easy-s in a pipeline. In this case the socket should not be
         removed. */
      struct connectdata *easy_conn = data->easy_conn;
      if(easy_conn) {
        if(easy_conn->recv_pipe && easy_conn->recv_pipe->size > 1) {
          /* the handle should not be removed from the pipe yet */
          remove_sock_from_hash = FALSE;

          /* Update the sockhash entry to instead point to the next in line
             for the recv_pipe, or the first (in case this particular easy
             isn't already) */
          if(entry->easy == data) {
            if(Curl_recvpipe_head(data, easy_conn))
              entry->easy = easy_conn->recv_pipe->head->next->ptr;
            else
              entry->easy = easy_conn->recv_pipe->head->ptr;
          }
        }
        if(easy_conn->send_pipe  && easy_conn->send_pipe->size > 1) {
          /* the handle should not be removed from the pipe yet */
          remove_sock_from_hash = FALSE;

          /* Update the sockhash entry to instead point to the next in line
             for the send_pipe, or the first (in case this particular easy
             isn't already) */
          if(entry->easy == data) {
            if(Curl_sendpipe_head(data, easy_conn))
              entry->easy = easy_conn->send_pipe->head->next->ptr;
            else
              entry->easy = easy_conn->send_pipe->head->ptr;
          }
        }
        /* Don't worry about overwriting recv_pipe head with send_pipe_head,
           when action will be asked on the socket (see multi_socket()), the
           head of the correct pipe will be taken according to the
           action. */
      }

      if(remove_sock_from_hash) {
        /* in this case 'entry' is always non-NULL */
        if(multi->socket_cb)
          multi->socket_cb(data,
                           s,
                           CURL_POLL_REMOVE,
                           multi->socket_userp,
                           entry->socketp);
        sh_delentry(&multi->sockhash, s);
      }
    } /* if sockhash entry existed */
  } /* for loop over numsocks */

  memcpy(data->sockets, socks, num*sizeof(curl_socket_t));
  data->numsocks = num;
}

/*
 * Curl_multi_closed()
 *
 * Used by the connect code to tell the multi_socket code that one of the
 * sockets we were using is about to be closed.  This function will then
 * remove it from the sockethash for this handle to make the multi_socket API
 * behave properly, especially for the case when libcurl will create another
 * socket again and it gets the same file descriptor number.
 */

void Curl_multi_closed(struct connectdata *conn, curl_socket_t s)
{
  struct Curl_multi *multi = conn->data->multi;
  if(multi) {
    /* this is set if this connection is part of a handle that is added to
       a multi handle, and only then this is necessary */
    struct Curl_sh_entry *entry = sh_getentry(&multi->sockhash, s);

    if(entry) {
      if(multi->socket_cb)
        multi->socket_cb(conn->data, s, CURL_POLL_REMOVE,
                         multi->socket_userp,
                         entry->socketp);

      /* now remove it from the socket hash */
      sh_delentry(&multi->sockhash, s);
    }
  }
}



/*
 * add_next_timeout()
 *
 * Each Curl_easy has a list of timeouts. The add_next_timeout() is called
 * when it has just been removed from the splay tree because the timeout has
 * expired. This function is then to advance in the list to pick the next
 * timeout to use (skip the already expired ones) and add this node back to
 * the splay tree again.
 *
 * The splay tree only has each sessionhandle as a single node and the nearest
 * timeout is used to sort it on.
 */
static CURLMcode add_next_timeout(struct timeval now,
                                  struct Curl_multi *multi,
                                  struct Curl_easy *d)
{
  struct timeval *tv = &d->state.expiretime;
  struct curl_llist *list = d->state.timeoutlist;
  struct curl_llist_element *e;

  /* move over the timeout list for this specific handle and remove all
     timeouts that are now passed tense and store the next pending
     timeout in *tv */
  for(e = list->head; e;) {
    struct curl_llist_element *n = e->next;
    time_t diff = curlx_tvdiff(*(struct timeval *)e->ptr, now);
    if(diff <= 0)
      /* remove outdated entry */
      Curl_llist_remove(list, e, NULL);
    else
      /* the list is sorted so get out on the first mismatch */
      break;
    e = n;
  }
  e = list->head;
  if(!e) {
    /* clear the expire times within the handles that we remove from the
       splay tree */
    tv->tv_sec = 0;
    tv->tv_usec = 0;
  }
  else {
    /* copy the first entry to 'tv' */
    memcpy(tv, e->ptr, sizeof(*tv));

    /* remove first entry from list */
    Curl_llist_remove(list, e, NULL);

    /* insert this node again into the splay */
    multi->timetree = Curl_splayinsert(*tv, multi->timetree,
                                       &d->state.timenode);
  }
  return CURLM_OK;
}

static CURLMcode multi_socket(struct Curl_multi *multi,
                              bool checkall,
                              curl_socket_t s,
                              int ev_bitmask,
                              int *running_handles)
{
  CURLMcode result = CURLM_OK;
  struct Curl_easy *data = NULL;
  struct Curl_tree *t;
  struct timeval now = Curl_tvnow();

  if(checkall) {
    /* *perform() deals with running_handles on its own */
    result = curl_multi_perform(multi, running_handles);

    /* walk through each easy handle and do the socket state change magic
       and callbacks */
    if(result != CURLM_BAD_HANDLE) {
      data=multi->easyp;
      while(data) {
        singlesocket(multi, data);
        data = data->next;
      }
    }

    /* or should we fall-through and do the timer-based stuff? */
    return result;
  }
  else if(s != CURL_SOCKET_TIMEOUT) {

    struct Curl_sh_entry *entry = sh_getentry(&multi->sockhash, s);

    if(!entry)
      /* Unmatched socket, we can't act on it but we ignore this fact.  In
         real-world tests it has been proved that libevent can in fact give
         the application actions even though the socket was just previously
         asked to get removed, so thus we better survive stray socket actions
         and just move on. */
      ;
    else {
      SIGPIPE_VARIABLE(pipe_st);

      data = entry->easy;

      if(data->magic != CURLEASY_MAGIC_NUMBER)
        /* bad bad bad bad bad bad bad */
        return CURLM_INTERNAL_ERROR;

      /* If the pipeline is enabled, take the handle which is in the head of
         the pipeline. If we should write into the socket, take the send_pipe
         head.  If we should read from the socket, take the recv_pipe head. */
      if(data->easy_conn) {
        if((ev_bitmask & CURL_POLL_OUT) &&
           data->easy_conn->send_pipe &&
           data->easy_conn->send_pipe->head)
          data = data->easy_conn->send_pipe->head->ptr;
        else if((ev_bitmask & CURL_POLL_IN) &&
                data->easy_conn->recv_pipe &&
                data->easy_conn->recv_pipe->head)
          data = data->easy_conn->recv_pipe->head->ptr;
      }

      if(data->easy_conn &&
         !(data->easy_conn->handler->flags & PROTOPT_DIRLOCK))
        /* set socket event bitmask if they're not locked */
        data->easy_conn->cselect_bits = ev_bitmask;

      sigpipe_ignore(data, &pipe_st);
      result = multi_runsingle(multi, now, data);
      sigpipe_restore(&pipe_st);

      if(data->easy_conn &&
         !(data->easy_conn->handler->flags & PROTOPT_DIRLOCK))
        /* clear the bitmask only if not locked */
        data->easy_conn->cselect_bits = 0;

      if(CURLM_OK >= result)
        /* get the socket(s) and check if the state has been changed since
           last */
        singlesocket(multi, data);

      /* Now we fall-through and do the timer-based stuff, since we don't want
         to force the user to have to deal with timeouts as long as at least
         one connection in fact has traffic. */

      data = NULL; /* set data to NULL again to avoid calling
                      multi_runsingle() in case there's no need to */
      now = Curl_tvnow(); /* get a newer time since the multi_runsingle() loop
                             may have taken some time */
    }
  }
  else {
    /* Asked to run due to time-out. Clear the 'lastcall' variable to force
       update_timer() to trigger a callback to the app again even if the same
       timeout is still the one to run after this call. That handles the case
       when the application asks libcurl to run the timeout prematurely. */
    memset(&multi->timer_lastcall, 0, sizeof(multi->timer_lastcall));
  }

  /*
   * The loop following here will go on as long as there are expire-times left
   * to process in the splay and 'data' will be re-assigned for every expired
   * handle we deal with.
   */
  do {
    /* the first loop lap 'data' can be NULL */
    if(data) {
      SIGPIPE_VARIABLE(pipe_st);

      sigpipe_ignore(data, &pipe_st);
      result = multi_runsingle(multi, now, data);
      sigpipe_restore(&pipe_st);

      if(CURLM_OK >= result)
        /* get the socket(s) and check if the state has been changed since
           last */
        singlesocket(multi, data);
    }

    /* Check if there's one (more) expired timer to deal with! This function
       extracts a matching node if there is one */

    multi->timetree = Curl_splaygetbest(now, multi->timetree, &t);
    if(t) {
      data = t->payload; /* assign this for next loop */
      (void)add_next_timeout(now, multi, t->payload);
    }

  } while(t);

  *running_handles = multi->num_alive;
  return result;
}

#undef curl_multi_setopt
CURLMcode curl_multi_setopt(struct Curl_multi *multi,
                            CURLMoption option, ...)
{
  CURLMcode res = CURLM_OK;
  va_list param;

  if(!GOOD_MULTI_HANDLE(multi))
    return CURLM_BAD_HANDLE;

  va_start(param, option);

  switch(option) {
  case CURLMOPT_SOCKETFUNCTION:
    multi->socket_cb = va_arg(param, curl_socket_callback);
    break;
  case CURLMOPT_SOCKETDATA:
    multi->socket_userp = va_arg(param, void *);
    break;
  case CURLMOPT_PUSHFUNCTION:
    multi->push_cb = va_arg(param, curl_push_callback);
    break;
  case CURLMOPT_PUSHDATA:
    multi->push_userp = va_arg(param, void *);
    break;
  case CURLMOPT_PIPELINING:
    multi->pipelining = va_arg(param, long);
    break;
  case CURLMOPT_TIMERFUNCTION:
    multi->timer_cb = va_arg(param, curl_multi_timer_callback);
    break;
  case CURLMOPT_TIMERDATA:
    multi->timer_userp = va_arg(param, void *);
    break;
  case CURLMOPT_MAXCONNECTS:
    multi->maxconnects = va_arg(param, long);
    break;
  case CURLMOPT_MAX_HOST_CONNECTIONS:
    multi->max_host_connections = va_arg(param, long);
    break;
  case CURLMOPT_MAX_PIPELINE_LENGTH:
    multi->max_pipeline_length = va_arg(param, long);
    break;
  case CURLMOPT_CONTENT_LENGTH_PENALTY_SIZE:
    multi->content_length_penalty_size = va_arg(param, long);
    break;
  case CURLMOPT_CHUNK_LENGTH_PENALTY_SIZE:
    multi->chunk_length_penalty_size = va_arg(param, long);
    break;
  case CURLMOPT_PIPELINING_SITE_BL:
    res = Curl_pipeline_set_site_blacklist(va_arg(param, char **),
                                           &multi->pipelining_site_bl);
    break;
  case CURLMOPT_PIPELINING_SERVER_BL:
    res = Curl_pipeline_set_server_blacklist(va_arg(param, char **),
                                             &multi->pipelining_server_bl);
    break;
  case CURLMOPT_MAX_TOTAL_CONNECTIONS:
    multi->max_total_connections = va_arg(param, long);
    break;
  default:
    res = CURLM_UNKNOWN_OPTION;
    break;
  }
  va_end(param);
  return res;
}

/* we define curl_multi_socket() in the public multi.h header */
#undef curl_multi_socket

CURLMcode curl_multi_socket(struct Curl_multi *multi, curl_socket_t s,
                            int *running_handles)
{
  CURLMcode result = multi_socket(multi, FALSE, s, 0, running_handles);
  if(CURLM_OK >= result)
    update_timer(multi);
  return result;
}

CURLMcode curl_multi_socket_action(struct Curl_multi *multi, curl_socket_t s,
                                   int ev_bitmask, int *running_handles)
{
  CURLMcode result = multi_socket(multi, FALSE, s,
                                  ev_bitmask, running_handles);
  if(CURLM_OK >= result)
    update_timer(multi);
  return result;
}

CURLMcode curl_multi_socket_all(struct Curl_multi *multi, int *running_handles)

{
  CURLMcode result = multi_socket(multi, TRUE, CURL_SOCKET_BAD, 0,
                                  running_handles);
  if(CURLM_OK >= result)
    update_timer(multi);
  return result;
}

static CURLMcode multi_timeout(struct Curl_multi *multi,
                               long *timeout_ms)
{
  static struct timeval tv_zero = {0, 0};

  if(multi->timetree) {
    /* we have a tree of expire times */
    struct timeval now = Curl_tvnow();

    /* splay the lowest to the bottom */
    multi->timetree = Curl_splay(tv_zero, multi->timetree);

    if(Curl_splaycomparekeys(multi->timetree->key, now) > 0) {
      /* some time left before expiration */
      *timeout_ms = (long)curlx_tvdiff(multi->timetree->key, now);
      if(!*timeout_ms)
        /*
         * Since we only provide millisecond resolution on the returned value
         * and the diff might be less than one millisecond here, we don't
         * return zero as that may cause short bursts of busyloops on fast
         * processors while the diff is still present but less than one
         * millisecond! instead we return 1 until the time is ripe.
         */
        *timeout_ms=1;
    }
    else
      /* 0 means immediately */
      *timeout_ms = 0;
  }
  else
    *timeout_ms = -1;

  return CURLM_OK;
}

CURLMcode curl_multi_timeout(struct Curl_multi *multi,
                             long *timeout_ms)
{
  /* First, make some basic checks that the CURLM handle is a good handle */
  if(!GOOD_MULTI_HANDLE(multi))
    return CURLM_BAD_HANDLE;

  return multi_timeout(multi, timeout_ms);
}

/*
 * Tell the application it should update its timers, if it subscribes to the
 * update timer callback.
 */
static int update_timer(struct Curl_multi *multi)
{
  long timeout_ms;

  if(!multi->timer_cb)
    return 0;
  if(multi_timeout(multi, &timeout_ms)) {
    return -1;
  }
  if(timeout_ms < 0) {
    static const struct timeval none={0, 0};
    if(Curl_splaycomparekeys(none, multi->timer_lastcall)) {
      multi->timer_lastcall = none;
      /* there's no timeout now but there was one previously, tell the app to
         disable it */
      return multi->timer_cb(multi, -1, multi->timer_userp);
    }
    return 0;
  }

  /* When multi_timeout() is done, multi->timetree points to the node with the
   * timeout we got the (relative) time-out time for. We can thus easily check
   * if this is the same (fixed) time as we got in a previous call and then
   * avoid calling the callback again. */
  if(Curl_splaycomparekeys(multi->timetree->key, multi->timer_lastcall) == 0)
    return 0;

  multi->timer_lastcall = multi->timetree->key;

  return multi->timer_cb(multi, timeout_ms, multi->timer_userp);
}

/*
 * multi_freetimeout()
 *
 * Callback used by the llist system when a single timeout list entry is
 * destroyed.
 */
static void multi_freetimeout(void *user, void *entryptr)
{
  (void)user;

  /* the entry was plain malloc()'ed */
  free(entryptr);
}

/*
 * multi_addtimeout()
 *
 * Add a timestamp to the list of timeouts. Keep the list sorted so that head
 * of list is always the timeout nearest in time.
 *
 */
static CURLMcode
multi_addtimeout(struct curl_llist *timeoutlist,
                 struct timeval *stamp)
{
  struct curl_llist_element *e;
  struct timeval *timedup;
  struct curl_llist_element *prev = NULL;

  timedup = malloc(sizeof(*timedup));
  if(!timedup)
    return CURLM_OUT_OF_MEMORY;

  /* copy the timestamp */
  memcpy(timedup, stamp, sizeof(*timedup));

  if(Curl_llist_count(timeoutlist)) {
    /* find the correct spot in the list */
    for(e = timeoutlist->head; e; e = e->next) {
      struct timeval *checktime = e->ptr;
      time_t diff = curlx_tvdiff(*checktime, *timedup);
      if(diff > 0)
        break;
      prev = e;
    }

  }
  /* else
     this is the first timeout on the list */

  if(!Curl_llist_insert_next(timeoutlist, prev, timedup)) {
    free(timedup);
    return CURLM_OUT_OF_MEMORY;
  }

  return CURLM_OK;
}

/*
 * Curl_expire()
 *
 * given a number of milliseconds from now to use to set the 'act before
 * this'-time for the transfer, to be extracted by curl_multi_timeout()
 *
 * The timeout will be added to a queue of timeouts if it defines a moment in
 * time that is later than the current head of queue.
 */
void Curl_expire(struct Curl_easy *data, time_t milli)
{
  struct Curl_multi *multi = data->multi;
  struct timeval *nowp = &data->state.expiretime;
  int rc;
  struct timeval set;

  /* this is only interesting while there is still an associated multi struct
     remaining! */
  if(!multi)
    return;

  set = Curl_tvnow();
  set.tv_sec += (long)(milli/1000);
  set.tv_usec += (milli%1000)*1000;

  if(set.tv_usec >= 1000000) {
    set.tv_sec++;
    set.tv_usec -= 1000000;
  }

  if(nowp->tv_sec || nowp->tv_usec) {
    /* This means that the struct is added as a node in the splay tree.
       Compare if the new time is earlier, and only remove-old/add-new if it
       is. */
    time_t diff = curlx_tvdiff(set, *nowp);
    if(diff > 0) {
      /* the new expire time was later so just add it to the queue
         and get out */
      multi_addtimeout(data->state.timeoutlist, &set);
      return;
    }

    /* the new time is newer than the presently set one, so add the current
       to the queue and update the head */
    multi_addtimeout(data->state.timeoutlist, nowp);

    /* Since this is an updated time, we must remove the previous entry from
       the splay tree first and then re-add the new value */
    rc = Curl_splayremovebyaddr(multi->timetree,
                                &data->state.timenode,
                                &multi->timetree);
    if(rc)
      infof(data, "Internal error removing splay node = %d\n", rc);
  }

  *nowp = set;
  data->state.timenode.payload = data;
  multi->timetree = Curl_splayinsert(*nowp, multi->timetree,
                                     &data->state.timenode);
}

/*
 * Curl_expire_latest()
 *
 * This is like Curl_expire() but will only add a timeout node to the list of
 * timers if there is no timeout that will expire before the given time.
 *
 * Use this function if the code logic risks calling this function many times
 * or if there's no particular conditional wait in the code for this specific
 * time-out period to expire.
 *
 */
void Curl_expire_latest(struct Curl_easy *data, time_t milli)
{
  struct timeval *expire = &data->state.expiretime;

  struct timeval set;

  set = Curl_tvnow();
  set.tv_sec += (long)(milli / 1000);
  set.tv_usec += (milli % 1000) * 1000;

  if(set.tv_usec >= 1000000) {
    set.tv_sec++;
    set.tv_usec -= 1000000;
  }

  if(expire->tv_sec || expire->tv_usec) {
    /* This means that the struct is added as a node in the splay tree.
       Compare if the new time is earlier, and only remove-old/add-new if it
         is. */
    time_t diff = curlx_tvdiff(set, *expire);
    if(diff > 0)
      /* the new expire time was later than the top time, so just skip this */
      return;
  }

  /* Just add the timeout like normal */
  Curl_expire(data, milli);
}


/*
 * Curl_expire_clear()
 *
 * Clear ALL timeout values for this handle.
 */
void Curl_expire_clear(struct Curl_easy *data)
{
  struct Curl_multi *multi = data->multi;
  struct timeval *nowp = &data->state.expiretime;
  int rc;

  /* this is only interesting while there is still an associated multi struct
     remaining! */
  if(!multi)
    return;

  if(nowp->tv_sec || nowp->tv_usec) {
    /* Since this is an cleared time, we must remove the previous entry from
       the splay tree */
    struct curl_llist *list = data->state.timeoutlist;

    rc = Curl_splayremovebyaddr(multi->timetree,
                                &data->state.timenode,
                                &multi->timetree);
    if(rc)
      infof(data, "Internal error clearing splay node = %d\n", rc);

    /* flush the timeout list too */
    while(list->size > 0)
      Curl_llist_remove(list, list->tail, NULL);

#ifdef DEBUGBUILD
    infof(data, "Expire cleared\n");
#endif
    nowp->tv_sec = 0;
    nowp->tv_usec = 0;
  }
}




CURLMcode curl_multi_assign(struct Curl_multi *multi, curl_socket_t s,
                            void *hashp)
{
  struct Curl_sh_entry *there = NULL;

  there = sh_getentry(&multi->sockhash, s);

  if(!there)
    return CURLM_BAD_SOCKET;

  there->socketp = hashp;

  return CURLM_OK;
}

size_t Curl_multi_max_host_connections(struct Curl_multi *multi)
{
  return multi ? multi->max_host_connections : 0;
}

size_t Curl_multi_max_total_connections(struct Curl_multi *multi)
{
  return multi ? multi->max_total_connections : 0;
}

curl_off_t Curl_multi_content_length_penalty_size(struct Curl_multi *multi)
{
  return multi ? multi->content_length_penalty_size : 0;
}

curl_off_t Curl_multi_chunk_length_penalty_size(struct Curl_multi *multi)
{
  return multi ? multi->chunk_length_penalty_size : 0;
}

struct curl_llist *Curl_multi_pipelining_site_bl(struct Curl_multi *multi)
{
  return multi->pipelining_site_bl;
}

struct curl_llist *Curl_multi_pipelining_server_bl(struct Curl_multi *multi)
{
  return multi->pipelining_server_bl;
}

void Curl_multi_process_pending_handles(struct Curl_multi *multi)
{
  struct curl_llist_element *e = multi->pending->head;

  while(e) {
    struct Curl_easy *data = e->ptr;
    struct curl_llist_element *next = e->next;

    if(data->mstate == CURLM_STATE_CONNECT_PEND) {
      multistate(data, CURLM_STATE_CONNECT);

      /* Remove this node from the list */
      Curl_llist_remove(multi->pending, e, NULL);

      /* Make sure that the handle will be processed soonish. */
      Curl_expire_latest(data, 0);
    }

    e = next; /* operate on next handle */
  }
}

#ifdef DEBUGBUILD
void Curl_multi_dump(struct Curl_multi *multi)
{
  struct Curl_easy *data;
  int i;
  fprintf(stderr, "* Multi status: %d handles, %d alive\n",
          multi->num_easy, multi->num_alive);
  for(data=multi->easyp; data; data = data->next) {
    if(data->mstate < CURLM_STATE_COMPLETED) {
      /* only display handles that are not completed */
      fprintf(stderr, "handle %p, state %s, %d sockets\n",
              (void *)data,
              statename[data->mstate], data->numsocks);
      for(i=0; i < data->numsocks; i++) {
        curl_socket_t s = data->sockets[i];
        struct Curl_sh_entry *entry = sh_getentry(&multi->sockhash, s);

        fprintf(stderr, "%d ", (int)s);
        if(!entry) {
          fprintf(stderr, "INTERNAL CONFUSION\n");
          continue;
        }
        fprintf(stderr, "[%s %s] ",
                entry->action&CURL_POLL_IN?"RECVING":"",
                entry->action&CURL_POLL_OUT?"SENDING":"");
      }
      if(data->numsocks)
        fprintf(stderr, "\n");
    }
  }
}
#endif<|MERGE_RESOLUTION|>--- conflicted
+++ resolved
@@ -813,15 +813,10 @@
   if(!numsocks)
     return GETSOCK_BLANK;
 
-<<<<<<< HEAD
 #ifdef USE_SSL
   if(CONNECT_FIRSTSOCKET_PROXY_SSL())
     return Curl_ssl_getsock(conn, sock, numsocks);
 #endif
-=======
-  if(CONNECT_FIRSTSOCKET_PROXY_SSL())
-    return Curl_ssl_getsock(conn, sock, numsocks);
->>>>>>> 435d789b
 
   for(i=0; i<2; i++) {
     if(conn->tempsock[i] != CURL_SOCKET_BAD) {
