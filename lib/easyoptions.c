/***************************************************************************
 *                                  _   _ ____  _
 *  Project                     ___| | | |  _ | |
 *                             / __| | | | |_) | |
 *                            | (__| |_| |  _ <| |___
 *                             ___|___/|_| ______|
 *
 * Copyright (C) 1998 - 2021, Daniel Stenberg, <daniel.se>, et al.
 *
 * This software is licensed as described in the file COPYING, which
 * you should have received as part of this distribution. The terms
 * are also available at https://curl.se/docs/copyright.html.
 *
 * You may opt to use, copy, modify, merge, publish, distribute and/or sell
 * copies of the Software, and permit persons to whom the Software is
 * furnished to do so, under the terms of the COPYING file.
 *
 * This software is distributed on an "AS IS" basis, WITHOUT WARRANTY OF ANY
 * KIND, either express or implied.
 *
 ***************************************************************************/

/* This source code is generated by optiontable.pl - DO NOT EDIT BY HAND */

#include "curl_setup.h"
#include "easyoptions.h"

/* all easy setopt options listed in alphabetical order */
struct curl_easyoption Curl_easyopts[] = {
  {"ABSTRACT_UNIX_SOCKET", CURLOPT_ABSTRACT_UNIX_SOCKET, CURLOT_STRING, 0},
  {"ACCEPTTIMEOUT_MS", CURLOPT_ACCEPTTIMEOUT_MS, CURLOT_LONG, 0},
  {"ACCEPT_ENCODING", CURLOPT_ACCEPT_ENCODING, CURLOT_STRING, 0},
  {"ADDRESS_SCOPE", CURLOPT_ADDRESS_SCOPE, CURLOT_LONG, 0},
  {"ALTSVC", CURLOPT_ALTSVC, CURLOT_STRING, 0},
  {"ALTSVC_CTRL", CURLOPT_ALTSVC_CTRL, CURLOT_LONG, 0},
  {"APPEND", CURLOPT_APPEND, CURLOT_LONG, 0},
  {"AUTOREFERER", CURLOPT_AUTOREFERER, CURLOT_LONG, 0},
  {"AWS_SIGV4", CURLOPT_AWS_SIGV4, CURLOT_STRING, 0},
  {"BUFFERSIZE", CURLOPT_BUFFERSIZE, CURLOT_LONG, 0},
  {"CAINFO", CURLOPT_CAINFO, CURLOT_STRING, 0},
  {"CAINFO_BLOB", CURLOPT_CAINFO_BLOB, CURLOT_BLOB, 0},
  {"CAPATH", CURLOPT_CAPATH, CURLOT_STRING, 0},
  {"CERTINFO", CURLOPT_CERTINFO, CURLOT_LONG, 0},
  {"CHUNK_BGN_FUNCTION", CURLOPT_CHUNK_BGN_FUNCTION, CURLOT_FUNCTION, 0},
  {"CHUNK_DATA", CURLOPT_CHUNK_DATA, CURLOT_CBPTR, 0},
  {"CHUNK_END_FUNCTION", CURLOPT_CHUNK_END_FUNCTION, CURLOT_FUNCTION, 0},
  {"CLOSESOCKETDATA", CURLOPT_CLOSESOCKETDATA, CURLOT_CBPTR, 0},
  {"CLOSESOCKETFUNCTION", CURLOPT_CLOSESOCKETFUNCTION, CURLOT_FUNCTION, 0},
  {"CONNECTTIMEOUT", CURLOPT_CONNECTTIMEOUT, CURLOT_LONG, 0},
  {"CONNECTTIMEOUT_MS", CURLOPT_CONNECTTIMEOUT_MS, CURLOT_LONG, 0},
  {"CONNECT_ONLY", CURLOPT_CONNECT_ONLY, CURLOT_LONG, 0},
  {"CONNECT_TO", CURLOPT_CONNECT_TO, CURLOT_SLIST, 0},
  {"CONV_FROM_NETWORK_FUNCTION", CURLOPT_CONV_FROM_NETWORK_FUNCTION,
   CURLOT_FUNCTION, 0},
  {"CONV_FROM_UTF8_FUNCTION", CURLOPT_CONV_FROM_UTF8_FUNCTION,
   CURLOT_FUNCTION, 0},
  {"CONV_TO_NETWORK_FUNCTION", CURLOPT_CONV_TO_NETWORK_FUNCTION,
   CURLOT_FUNCTION, 0},
  {"COOKIE", CURLOPT_COOKIE, CURLOT_STRING, 0},
  {"COOKIEFILE", CURLOPT_COOKIEFILE, CURLOT_STRING, 0},
  {"COOKIEJAR", CURLOPT_COOKIEJAR, CURLOT_STRING, 0},
  {"COOKIELIST", CURLOPT_COOKIELIST, CURLOT_STRING, 0},
  {"COOKIESESSION", CURLOPT_COOKIESESSION, CURLOT_LONG, 0},
  {"COPYPOSTFIELDS", CURLOPT_COPYPOSTFIELDS, CURLOT_OBJECT, 0},
  {"CRLF", CURLOPT_CRLF, CURLOT_LONG, 0},
  {"CRLFILE", CURLOPT_CRLFILE, CURLOT_STRING, 0},
  {"CURLU", CURLOPT_CURLU, CURLOT_OBJECT, 0},
  {"CUSTOMREQUEST", CURLOPT_CUSTOMREQUEST, CURLOT_STRING, 0},
  {"DEBUGDATA", CURLOPT_DEBUGDATA, CURLOT_CBPTR, 0},
  {"DEBUGFUNCTION", CURLOPT_DEBUGFUNCTION, CURLOT_FUNCTION, 0},
  {"DEFAULT_PROTOCOL", CURLOPT_DEFAULT_PROTOCOL, CURLOT_STRING, 0},
  {"DIRLISTONLY", CURLOPT_DIRLISTONLY, CURLOT_LONG, 0},
  {"DISALLOW_USERNAME_IN_URL", CURLOPT_DISALLOW_USERNAME_IN_URL,
   CURLOT_LONG, 0},
  {"DNS_CACHE_TIMEOUT", CURLOPT_DNS_CACHE_TIMEOUT, CURLOT_LONG, 0},
  {"DNS_INTERFACE", CURLOPT_DNS_INTERFACE, CURLOT_STRING, 0},
  {"DNS_LOCAL_IP4", CURLOPT_DNS_LOCAL_IP4, CURLOT_STRING, 0},
  {"DNS_LOCAL_IP6", CURLOPT_DNS_LOCAL_IP6, CURLOT_STRING, 0},
  {"DNS_SERVERS", CURLOPT_DNS_SERVERS, CURLOT_STRING, 0},
  {"DNS_SHUFFLE_ADDRESSES", CURLOPT_DNS_SHUFFLE_ADDRESSES, CURLOT_LONG, 0},
  {"DNS_USE_GLOBAL_CACHE", CURLOPT_DNS_USE_GLOBAL_CACHE, CURLOT_LONG, 0},
  {"DOH_SSL_VERIFYHOST", CURLOPT_DOH_SSL_VERIFYHOST, CURLOT_LONG, 0},
  {"DOH_SSL_VERIFYPEER", CURLOPT_DOH_SSL_VERIFYPEER, CURLOT_LONG, 0},
  {"DOH_SSL_VERIFYSTATUS", CURLOPT_DOH_SSL_VERIFYSTATUS, CURLOT_LONG, 0},
  {"DOH_URL", CURLOPT_DOH_URL, CURLOT_STRING, 0},
  {"EGDSOCKET", CURLOPT_EGDSOCKET, CURLOT_STRING, 0},
  {"ENCODING", CURLOPT_ACCEPT_ENCODING, CURLOT_STRING, CURLOT_FLAG_ALIAS},
  {"ERRORBUFFER", CURLOPT_ERRORBUFFER, CURLOT_OBJECT, 0},
  {"EXPECT_100_TIMEOUT_MS", CURLOPT_EXPECT_100_TIMEOUT_MS, CURLOT_LONG, 0},
  {"FAILONERROR", CURLOPT_FAILONERROR, CURLOT_LONG, 0},
  {"FILE", CURLOPT_WRITEDATA, CURLOT_CBPTR, CURLOT_FLAG_ALIAS},
  {"FILETIME", CURLOPT_FILETIME, CURLOT_LONG, 0},
  {"FNMATCH_DATA", CURLOPT_FNMATCH_DATA, CURLOT_CBPTR, 0},
  {"FNMATCH_FUNCTION", CURLOPT_FNMATCH_FUNCTION, CURLOT_FUNCTION, 0},
  {"FOLLOWLOCATION", CURLOPT_FOLLOWLOCATION, CURLOT_LONG, 0},
  {"FORBID_REUSE", CURLOPT_FORBID_REUSE, CURLOT_LONG, 0},
  {"FRESH_CONNECT", CURLOPT_FRESH_CONNECT, CURLOT_LONG, 0},
  {"FTPAPPEND", CURLOPT_APPEND, CURLOT_LONG, CURLOT_FLAG_ALIAS},
  {"FTPLISTONLY", CURLOPT_DIRLISTONLY, CURLOT_LONG, CURLOT_FLAG_ALIAS},
  {"FTPPORT", CURLOPT_FTPPORT, CURLOT_STRING, 0},
  {"FTPSSLAUTH", CURLOPT_FTPSSLAUTH, CURLOT_VALUES, 0},
  {"FTP_ACCOUNT", CURLOPT_FTP_ACCOUNT, CURLOT_STRING, 0},
  {"FTP_ALTERNATIVE_TO_USER", CURLOPT_FTP_ALTERNATIVE_TO_USER,
   CURLOT_STRING, 0},
  {"FTP_CREATE_MISSING_DIRS", CURLOPT_FTP_CREATE_MISSING_DIRS,
   CURLOT_LONG, 0},
  {"FTP_FILEMETHOD", CURLOPT_FTP_FILEMETHOD, CURLOT_VALUES, 0},
  {"FTP_RESPONSE_TIMEOUT", CURLOPT_FTP_RESPONSE_TIMEOUT, CURLOT_LONG, 0},
  {"FTP_SKIP_PASV_IP", CURLOPT_FTP_SKIP_PASV_IP, CURLOT_LONG, 0},
  {"FTP_SSL", CURLOPT_USE_SSL, CURLOT_VALUES, CURLOT_FLAG_ALIAS},
  {"FTP_SSL_CCC", CURLOPT_FTP_SSL_CCC, CURLOT_LONG, 0},
  {"FTP_USE_EPRT", CURLOPT_FTP_USE_EPRT, CURLOT_LONG, 0},
  {"FTP_USE_EPSV", CURLOPT_FTP_USE_EPSV, CURLOT_LONG, 0},
  {"FTP_USE_PRET", CURLOPT_FTP_USE_PRET, CURLOT_LONG, 0},
  {"GSSAPI_DELEGATION", CURLOPT_GSSAPI_DELEGATION, CURLOT_VALUES, 0},
  {"HAPPY_EYEBALLS_TIMEOUT_MS", CURLOPT_HAPPY_EYEBALLS_TIMEOUT_MS,
   CURLOT_LONG, 0},
  {"HAPROXYPROTOCOL", CURLOPT_HAPROXYPROTOCOL, CURLOT_LONG, 0},
  {"HEADER", CURLOPT_HEADER, CURLOT_LONG, 0},
  {"HEADERDATA", CURLOPT_HEADERDATA, CURLOT_CBPTR, 0},
  {"HEADERFUNCTION", CURLOPT_HEADERFUNCTION, CURLOT_FUNCTION, 0},
  {"HEADEROPT", CURLOPT_HEADEROPT, CURLOT_VALUES, 0},
  {"HSTS", CURLOPT_HSTS, CURLOT_STRING, 0},
  {"HSTSREADDATA", CURLOPT_HSTSREADDATA, CURLOT_CBPTR, 0},
  {"HSTSREADFUNCTION", CURLOPT_HSTSREADFUNCTION, CURLOT_FUNCTION, 0},
  {"HSTSWRITEDATA", CURLOPT_HSTSWRITEDATA, CURLOT_CBPTR, 0},
  {"HSTSWRITEFUNCTION", CURLOPT_HSTSWRITEFUNCTION, CURLOT_FUNCTION, 0},
  {"HSTS_CTRL", CURLOPT_HSTS_CTRL, CURLOT_LONG, 0},
  {"HTTP09_ALLOWED", CURLOPT_HTTP09_ALLOWED, CURLOT_LONG, 0},
  {"HTTP200ALIASES", CURLOPT_HTTP200ALIASES, CURLOT_SLIST, 0},
  {"HTTPAUTH", CURLOPT_HTTPAUTH, CURLOT_VALUES, 0},
  {"HTTPGET", CURLOPT_HTTPGET, CURLOT_LONG, 0},
  {"HTTPHEADER", CURLOPT_HTTPHEADER, CURLOT_SLIST, 0},
  {"HTTPPOST", CURLOPT_HTTPPOST, CURLOT_OBJECT, 0},
  {"HTTPPROXYTUNNEL", CURLOPT_HTTPPROXYTUNNEL, CURLOT_LONG, 0},
  {"HTTP_CONTENT_DECODING", CURLOPT_HTTP_CONTENT_DECODING, CURLOT_LONG, 0},
  {"HTTP_TRANSFER_DECODING", CURLOPT_HTTP_TRANSFER_DECODING, CURLOT_LONG, 0},
  {"HTTP_VERSION", CURLOPT_HTTP_VERSION, CURLOT_VALUES, 0},
  {"IGNORE_CONTENT_LENGTH", CURLOPT_IGNORE_CONTENT_LENGTH, CURLOT_LONG, 0},
  {"INFILE", CURLOPT_READDATA, CURLOT_CBPTR, CURLOT_FLAG_ALIAS},
  {"INFILESIZE", CURLOPT_INFILESIZE, CURLOT_LONG, 0},
  {"INFILESIZE_LARGE", CURLOPT_INFILESIZE_LARGE, CURLOT_OFF_T, 0},
  {"INTERFACE", CURLOPT_INTERFACE, CURLOT_STRING, 0},
  {"INTERLEAVEDATA", CURLOPT_INTERLEAVEDATA, CURLOT_CBPTR, 0},
  {"INTERLEAVEFUNCTION", CURLOPT_INTERLEAVEFUNCTION, CURLOT_FUNCTION, 0},
  {"IOCTLDATA", CURLOPT_IOCTLDATA, CURLOT_CBPTR, 0},
  {"IOCTLFUNCTION", CURLOPT_IOCTLFUNCTION, CURLOT_FUNCTION, 0},
  {"IPRESOLVE", CURLOPT_IPRESOLVE, CURLOT_VALUES, 0},
  {"ISSUERCERT", CURLOPT_ISSUERCERT, CURLOT_STRING, 0},
  {"ISSUERCERT_BLOB", CURLOPT_ISSUERCERT_BLOB, CURLOT_BLOB, 0},
  {"KEEP_SENDING_ON_ERROR", CURLOPT_KEEP_SENDING_ON_ERROR, CURLOT_LONG, 0},
  {"KEYPASSWD", CURLOPT_KEYPASSWD, CURLOT_STRING, 0},
  {"KRB4LEVEL", CURLOPT_KRBLEVEL, CURLOT_STRING, CURLOT_FLAG_ALIAS},
  {"KRBLEVEL", CURLOPT_KRBLEVEL, CURLOT_STRING, 0},
  {"LOCALPORT", CURLOPT_LOCALPORT, CURLOT_LONG, 0},
  {"LOCALPORTRANGE", CURLOPT_LOCALPORTRANGE, CURLOT_LONG, 0},
  {"LOGIN_OPTIONS", CURLOPT_LOGIN_OPTIONS, CURLOT_STRING, 0},
  {"LOW_SPEED_LIMIT", CURLOPT_LOW_SPEED_LIMIT, CURLOT_LONG, 0},
  {"LOW_SPEED_TIME", CURLOPT_LOW_SPEED_TIME, CURLOT_LONG, 0},
  {"MAIL_AUTH", CURLOPT_MAIL_AUTH, CURLOT_STRING, 0},
  {"MAIL_FROM", CURLOPT_MAIL_FROM, CURLOT_STRING, 0},
  {"MAIL_RCPT", CURLOPT_MAIL_RCPT, CURLOT_SLIST, 0},
  {"MAIL_RCPT_ALLLOWFAILS", CURLOPT_MAIL_RCPT_ALLLOWFAILS, CURLOT_LONG, 0},
  {"MAXAGE_CONN", CURLOPT_MAXAGE_CONN, CURLOT_LONG, 0},
  {"MAXCONNECTS", CURLOPT_MAXCONNECTS, CURLOT_LONG, 0},
  {"MAXFILESIZE", CURLOPT_MAXFILESIZE, CURLOT_LONG, 0},
  {"MAXFILESIZE_LARGE", CURLOPT_MAXFILESIZE_LARGE, CURLOT_OFF_T, 0},
  {"MAXREDIRS", CURLOPT_MAXREDIRS, CURLOT_LONG, 0},
  {"MAX_RECV_SPEED_LARGE", CURLOPT_MAX_RECV_SPEED_LARGE, CURLOT_OFF_T, 0},
  {"MAX_SEND_SPEED_LARGE", CURLOPT_MAX_SEND_SPEED_LARGE, CURLOT_OFF_T, 0},
  {"MIMEPOST", CURLOPT_MIMEPOST, CURLOT_OBJECT, 0},
  {"NETRC", CURLOPT_NETRC, CURLOT_VALUES, 0},
  {"NETRC_FILE", CURLOPT_NETRC_FILE, CURLOT_STRING, 0},
  {"NEW_DIRECTORY_PERMS", CURLOPT_NEW_DIRECTORY_PERMS, CURLOT_LONG, 0},
  {"NEW_FILE_PERMS", CURLOPT_NEW_FILE_PERMS, CURLOT_LONG, 0},
  {"NOBODY", CURLOPT_NOBODY, CURLOT_LONG, 0},
  {"NOPROGRESS", CURLOPT_NOPROGRESS, CURLOT_LONG, 0},
  {"NOPROXY", CURLOPT_NOPROXY, CURLOT_STRING, 0},
  {"NOSIGNAL", CURLOPT_NOSIGNAL, CURLOT_LONG, 0},
  {"OPENSOCKETDATA", CURLOPT_OPENSOCKETDATA, CURLOT_CBPTR, 0},
  {"OPENSOCKETFUNCTION", CURLOPT_OPENSOCKETFUNCTION, CURLOT_FUNCTION, 0},
  {"PASSWORD", CURLOPT_PASSWORD, CURLOT_STRING, 0},
  {"PATH_AS_IS", CURLOPT_PATH_AS_IS, CURLOT_LONG, 0},
  {"PINNEDPUBLICKEY", CURLOPT_PINNEDPUBLICKEY, CURLOT_STRING, 0},
  {"PIPEWAIT", CURLOPT_PIPEWAIT, CURLOT_LONG, 0},
  {"PORT", CURLOPT_PORT, CURLOT_LONG, 0},
  {"POST", CURLOPT_POST, CURLOT_LONG, 0},
  {"POST301", CURLOPT_POSTREDIR, CURLOT_VALUES, CURLOT_FLAG_ALIAS},
  {"POSTFIELDS", CURLOPT_POSTFIELDS, CURLOT_OBJECT, 0},
  {"POSTFIELDSIZE", CURLOPT_POSTFIELDSIZE, CURLOT_LONG, 0},
  {"POSTFIELDSIZE_LARGE", CURLOPT_POSTFIELDSIZE_LARGE, CURLOT_OFF_T, 0},
  {"POSTQUOTE", CURLOPT_POSTQUOTE, CURLOT_SLIST, 0},
  {"POSTREDIR", CURLOPT_POSTREDIR, CURLOT_VALUES, 0},
  {"PREQUOTE", CURLOPT_PREQUOTE, CURLOT_SLIST, 0},
  {"PRE_PROXY", CURLOPT_PRE_PROXY, CURLOT_STRING, 0},
  {"PRIVATE", CURLOPT_PRIVATE, CURLOT_OBJECT, 0},
  {"PROGRESSDATA", CURLOPT_XFERINFODATA, CURLOT_CBPTR, CURLOT_FLAG_ALIAS},
  {"PROGRESSFUNCTION", CURLOPT_PROGRESSFUNCTION, CURLOT_FUNCTION, 0},
  {"PROTOCOLS", CURLOPT_PROTOCOLS, CURLOT_LONG, 0},
  {"PROXY", CURLOPT_PROXY, CURLOT_STRING, 0},
  {"PROXYAUTH", CURLOPT_PROXYAUTH, CURLOT_VALUES, 0},
  {"PROXYHEADER", CURLOPT_PROXYHEADER, CURLOT_SLIST, 0},
  {"PROXYPASSWORD", CURLOPT_PROXYPASSWORD, CURLOT_STRING, 0},
  {"PROXYPORT", CURLOPT_PROXYPORT, CURLOT_LONG, 0},
  {"PROXYTYPE", CURLOPT_PROXYTYPE, CURLOT_VALUES, 0},
  {"PROXYUSERNAME", CURLOPT_PROXYUSERNAME, CURLOT_STRING, 0},
  {"PROXYUSERPWD", CURLOPT_PROXYUSERPWD, CURLOT_STRING, 0},
  {"PROXY_CAINFO", CURLOPT_PROXY_CAINFO, CURLOT_STRING, 0},
  {"PROXY_CAINFO_BLOB", CURLOPT_PROXY_CAINFO_BLOB, CURLOT_BLOB, 0},
  {"PROXY_CAPATH", CURLOPT_PROXY_CAPATH, CURLOT_STRING, 0},
  {"PROXY_CRLFILE", CURLOPT_PROXY_CRLFILE, CURLOT_STRING, 0},
  {"PROXY_ISSUERCERT", CURLOPT_PROXY_ISSUERCERT, CURLOT_STRING, 0},
  {"PROXY_ISSUERCERT_BLOB", CURLOPT_PROXY_ISSUERCERT_BLOB, CURLOT_BLOB, 0},
  {"PROXY_KEYPASSWD", CURLOPT_PROXY_KEYPASSWD, CURLOT_STRING, 0},
  {"PROXY_PINNEDPUBLICKEY", CURLOPT_PROXY_PINNEDPUBLICKEY, CURLOT_STRING, 0},
  {"PROXY_SERVICE_NAME", CURLOPT_PROXY_SERVICE_NAME, CURLOT_STRING, 0},
  {"PROXY_SSLCERT", CURLOPT_PROXY_SSLCERT, CURLOT_STRING, 0},
  {"PROXY_SSLCERTTYPE", CURLOPT_PROXY_SSLCERTTYPE, CURLOT_STRING, 0},
  {"PROXY_SSLCERT_BLOB", CURLOPT_PROXY_SSLCERT_BLOB, CURLOT_BLOB, 0},
  {"PROXY_SSLKEY", CURLOPT_PROXY_SSLKEY, CURLOT_STRING, 0},
  {"PROXY_SSLKEYTYPE", CURLOPT_PROXY_SSLKEYTYPE, CURLOT_STRING, 0},
  {"PROXY_SSLKEY_BLOB", CURLOPT_PROXY_SSLKEY_BLOB, CURLOT_BLOB, 0},
  {"PROXY_SSLVERSION", CURLOPT_PROXY_SSLVERSION, CURLOT_VALUES, 0},
  {"PROXY_SSL_CIPHER_LIST", CURLOPT_PROXY_SSL_CIPHER_LIST, CURLOT_STRING, 0},
  {"PROXY_SSL_OPTIONS", CURLOPT_PROXY_SSL_OPTIONS, CURLOT_LONG, 0},
  {"PROXY_SSL_VERIFYHOST", CURLOPT_PROXY_SSL_VERIFYHOST, CURLOT_LONG, 0},
  {"PROXY_SSL_VERIFYPEER", CURLOPT_PROXY_SSL_VERIFYPEER, CURLOT_LONG, 0},
  {"PROXY_TLS13_CIPHERS", CURLOPT_PROXY_TLS13_CIPHERS, CURLOT_STRING, 0},
  {"PROXY_TLSAUTH_PASSWORD", CURLOPT_PROXY_TLSAUTH_PASSWORD,
   CURLOT_STRING, 0},
  {"PROXY_TLSAUTH_TYPE", CURLOPT_PROXY_TLSAUTH_TYPE, CURLOT_STRING, 0},
  {"PROXY_TLSAUTH_USERNAME", CURLOPT_PROXY_TLSAUTH_USERNAME,
   CURLOT_STRING, 0},
  {"PROXY_TRANSFER_MODE", CURLOPT_PROXY_TRANSFER_MODE, CURLOT_LONG, 0},
  {"PUT", CURLOPT_PUT, CURLOT_LONG, 0},
  {"QUOTE", CURLOPT_QUOTE, CURLOT_SLIST, 0},
  {"RANDOM_FILE", CURLOPT_RANDOM_FILE, CURLOT_STRING, 0},
  {"RANGE", CURLOPT_RANGE, CURLOT_STRING, 0},
  {"READDATA", CURLOPT_READDATA, CURLOT_CBPTR, 0},
  {"READFUNCTION", CURLOPT_READFUNCTION, CURLOT_FUNCTION, 0},
  {"REDIR_PROTOCOLS", CURLOPT_REDIR_PROTOCOLS, CURLOT_LONG, 0},
  {"REFERER", CURLOPT_REFERER, CURLOT_STRING, 0},
  {"REQUEST_TARGET", CURLOPT_REQUEST_TARGET, CURLOT_STRING, 0},
  {"RESOLVE", CURLOPT_RESOLVE, CURLOT_SLIST, 0},
  {"RESOLVER_START_DATA", CURLOPT_RESOLVER_START_DATA, CURLOT_CBPTR, 0},
  {"RESOLVER_START_FUNCTION", CURLOPT_RESOLVER_START_FUNCTION,
   CURLOT_FUNCTION, 0},
  {"RESUME_FROM", CURLOPT_RESUME_FROM, CURLOT_LONG, 0},
  {"RESUME_FROM_LARGE", CURLOPT_RESUME_FROM_LARGE, CURLOT_OFF_T, 0},
  {"RTSPHEADER", CURLOPT_HTTPHEADER, CURLOT_SLIST, CURLOT_FLAG_ALIAS},
  {"RTSP_CLIENT_CSEQ", CURLOPT_RTSP_CLIENT_CSEQ, CURLOT_LONG, 0},
  {"RTSP_REQUEST", CURLOPT_RTSP_REQUEST, CURLOT_VALUES, 0},
  {"RTSP_SERVER_CSEQ", CURLOPT_RTSP_SERVER_CSEQ, CURLOT_LONG, 0},
  {"RTSP_SESSION_ID", CURLOPT_RTSP_SESSION_ID, CURLOT_STRING, 0},
  {"RTSP_STREAM_URI", CURLOPT_RTSP_STREAM_URI, CURLOT_STRING, 0},
  {"RTSP_TRANSPORT", CURLOPT_RTSP_TRANSPORT, CURLOT_STRING, 0},
  {"SASL_AUTHZID", CURLOPT_SASL_AUTHZID, CURLOT_STRING, 0},
  {"SASL_IR", CURLOPT_SASL_IR, CURLOT_LONG, 0},
  {"SEEKDATA", CURLOPT_SEEKDATA, CURLOT_CBPTR, 0},
  {"SEEKFUNCTION", CURLOPT_SEEKFUNCTION, CURLOT_FUNCTION, 0},
  {"SERVER_RESPONSE_TIMEOUT", CURLOPT_FTP_RESPONSE_TIMEOUT,
   CURLOT_LONG, CURLOT_FLAG_ALIAS},
  {"SERVICE_NAME", CURLOPT_SERVICE_NAME, CURLOT_STRING, 0},
  {"SHARE", CURLOPT_SHARE, CURLOT_OBJECT, 0},
  {"SOCKOPTDATA", CURLOPT_SOCKOPTDATA, CURLOT_CBPTR, 0},
  {"SOCKOPTFUNCTION", CURLOPT_SOCKOPTFUNCTION, CURLOT_FUNCTION, 0},
  {"SOCKS5_AUTH", CURLOPT_SOCKS5_AUTH, CURLOT_LONG, 0},
  {"SOCKS5_GSSAPI_NEC", CURLOPT_SOCKS5_GSSAPI_NEC, CURLOT_LONG, 0},
  {"SOCKS5_GSSAPI_SERVICE", CURLOPT_SOCKS5_GSSAPI_SERVICE, CURLOT_STRING, 0},
  {"SSH_AUTH_TYPES", CURLOPT_SSH_AUTH_TYPES, CURLOT_VALUES, 0},
  {"SSH_COMPRESSION", CURLOPT_SSH_COMPRESSION, CURLOT_LONG, 0},
  {"SSH_HOST_PUBLIC_KEY_MD5", CURLOPT_SSH_HOST_PUBLIC_KEY_MD5,
   CURLOT_STRING, 0},
  {"SSH_KEYDATA", CURLOPT_SSH_KEYDATA, CURLOT_CBPTR, 0},
  {"SSH_KEYFUNCTION", CURLOPT_SSH_KEYFUNCTION, CURLOT_FUNCTION, 0},
  {"SSH_KNOWNHOSTS", CURLOPT_SSH_KNOWNHOSTS, CURLOT_STRING, 0},
  {"SSH_PRIVATE_KEYFILE", CURLOPT_SSH_PRIVATE_KEYFILE, CURLOT_STRING, 0},
  {"SSH_PUBLIC_KEYFILE", CURLOPT_SSH_PUBLIC_KEYFILE, CURLOT_STRING, 0},
  {"SSLCERT", CURLOPT_SSLCERT, CURLOT_STRING, 0},
  {"SSLCERTPASSWD", CURLOPT_KEYPASSWD, CURLOT_STRING, CURLOT_FLAG_ALIAS},
  {"SSLCERTTYPE", CURLOPT_SSLCERTTYPE, CURLOT_STRING, 0},
  {"SSLCERT_BLOB", CURLOPT_SSLCERT_BLOB, CURLOT_BLOB, 0},
  {"SSLENGINE", CURLOPT_SSLENGINE, CURLOT_STRING, 0},
  {"SSLENGINE_DEFAULT", CURLOPT_SSLENGINE_DEFAULT, CURLOT_LONG, 0},
  {"SSLKEY", CURLOPT_SSLKEY, CURLOT_STRING, 0},
  {"SSLKEYPASSWD", CURLOPT_KEYPASSWD, CURLOT_STRING, CURLOT_FLAG_ALIAS},
  {"SSLKEYTYPE", CURLOPT_SSLKEYTYPE, CURLOT_STRING, 0},
  {"SSLKEY_BLOB", CURLOPT_SSLKEY_BLOB, CURLOT_BLOB, 0},
  {"SSLVERSION", CURLOPT_SSLVERSION, CURLOT_VALUES, 0},
  {"SSL_CIPHER_LIST", CURLOPT_SSL_CIPHER_LIST, CURLOT_STRING, 0},
  {"SSL_CTX_DATA", CURLOPT_SSL_CTX_DATA, CURLOT_CBPTR, 0},
  {"SSL_CTX_FUNCTION", CURLOPT_SSL_CTX_FUNCTION, CURLOT_FUNCTION, 0},
  {"SSL_EC_CURVES", CURLOPT_SSL_EC_CURVES, CURLOT_STRING, 0},
  {"SSL_ENABLE_ALPN", CURLOPT_SSL_ENABLE_ALPN, CURLOT_LONG, 0},
  {"SSL_ENABLE_NPN", CURLOPT_SSL_ENABLE_NPN, CURLOT_LONG, 0},
  {"SSL_FALSESTART", CURLOPT_SSL_FALSESTART, CURLOT_LONG, 0},
  {"SSL_OPTIONS", CURLOPT_SSL_OPTIONS, CURLOT_VALUES, 0},
  {"SSL_SESSIONID_CACHE", CURLOPT_SSL_SESSIONID_CACHE, CURLOT_LONG, 0},
  {"SSL_VERIFYHOST", CURLOPT_SSL_VERIFYHOST, CURLOT_LONG, 0},
  {"SSL_VERIFYPEER", CURLOPT_SSL_VERIFYPEER, CURLOT_LONG, 0},
  {"SSL_VERIFYSTATUS", CURLOPT_SSL_VERIFYSTATUS, CURLOT_LONG, 0},
  {"STDERR", CURLOPT_STDERR, CURLOT_OBJECT, 0},
  {"STREAM_DEPENDS", CURLOPT_STREAM_DEPENDS, CURLOT_OBJECT, 0},
  {"STREAM_DEPENDS_E", CURLOPT_STREAM_DEPENDS_E, CURLOT_OBJECT, 0},
  {"STREAM_WEIGHT", CURLOPT_STREAM_WEIGHT, CURLOT_LONG, 0},
  {"STREAM_WINDOW_SIZE", CURLOPT_STREAM_WINDOW_SIZE, CURLOT_LONG, 0},
  {"SUPPRESS_CONNECT_HEADERS", CURLOPT_SUPPRESS_CONNECT_HEADERS,
   CURLOT_LONG, 0},
  {"TCP_FASTOPEN", CURLOPT_TCP_FASTOPEN, CURLOT_LONG, 0},
  {"TCP_KEEPALIVE", CURLOPT_TCP_KEEPALIVE, CURLOT_LONG, 0},
  {"TCP_KEEPIDLE", CURLOPT_TCP_KEEPIDLE, CURLOT_LONG, 0},
  {"TCP_KEEPINTVL", CURLOPT_TCP_KEEPINTVL, CURLOT_LONG, 0},
  {"TCP_NODELAY", CURLOPT_TCP_NODELAY, CURLOT_LONG, 0},
  {"TELNETOPTIONS", CURLOPT_TELNETOPTIONS, CURLOT_SLIST, 0},
  {"TFTP_BLKSIZE", CURLOPT_TFTP_BLKSIZE, CURLOT_LONG, 0},
  {"TFTP_NO_OPTIONS", CURLOPT_TFTP_NO_OPTIONS, CURLOT_LONG, 0},
  {"TIMECONDITION", CURLOPT_TIMECONDITION, CURLOT_VALUES, 0},
  {"TIMEOUT", CURLOPT_TIMEOUT, CURLOT_LONG, 0},
  {"TIMEOUT_MS", CURLOPT_TIMEOUT_MS, CURLOT_LONG, 0},
  {"TIMEVALUE", CURLOPT_TIMEVALUE, CURLOT_LONG, 0},
  {"TIMEVALUE_LARGE", CURLOPT_TIMEVALUE_LARGE, CURLOT_OFF_T, 0},
  {"TLS13_CIPHERS", CURLOPT_TLS13_CIPHERS, CURLOT_STRING, 0},
  {"TLSAUTH_PASSWORD", CURLOPT_TLSAUTH_PASSWORD, CURLOT_STRING, 0},
  {"TLSAUTH_TYPE", CURLOPT_TLSAUTH_TYPE, CURLOT_STRING, 0},
  {"TLSAUTH_USERNAME", CURLOPT_TLSAUTH_USERNAME, CURLOT_STRING, 0},
  {"TRAILERDATA", CURLOPT_TRAILERDATA, CURLOT_CBPTR, 0},
  {"TRAILERFUNCTION", CURLOPT_TRAILERFUNCTION, CURLOT_FUNCTION, 0},
  {"TRANSFERTEXT", CURLOPT_TRANSFERTEXT, CURLOT_LONG, 0},
  {"TRANSFER_ENCODING", CURLOPT_TRANSFER_ENCODING, CURLOT_LONG, 0},
  {"UNIX_SOCKET_PATH", CURLOPT_UNIX_SOCKET_PATH, CURLOT_STRING, 0},
  {"UNRESTRICTED_AUTH", CURLOPT_UNRESTRICTED_AUTH, CURLOT_LONG, 0},
  {"UPKEEP_INTERVAL_MS", CURLOPT_UPKEEP_INTERVAL_MS, CURLOT_LONG, 0},
  {"UPLOAD", CURLOPT_UPLOAD, CURLOT_LONG, 0},
  {"UPLOAD_BUFFERSIZE", CURLOPT_UPLOAD_BUFFERSIZE, CURLOT_LONG, 0},
  {"URL", CURLOPT_URL, CURLOT_STRING, 0},
  {"USERAGENT", CURLOPT_USERAGENT, CURLOT_STRING, 0},
  {"USERNAME", CURLOPT_USERNAME, CURLOT_STRING, 0},
  {"USERPWD", CURLOPT_USERPWD, CURLOT_STRING, 0},
  {"USE_SSL", CURLOPT_USE_SSL, CURLOT_VALUES, 0},
  {"VERBOSE", CURLOPT_VERBOSE, CURLOT_LONG, 0},
  {"WILDCARDMATCH", CURLOPT_WILDCARDMATCH, CURLOT_LONG, 0},
  {"WRITEDATA", CURLOPT_WRITEDATA, CURLOT_CBPTR, 0},
  {"WRITEFUNCTION", CURLOPT_WRITEFUNCTION, CURLOT_FUNCTION, 0},
  {"WRITEHEADER", CURLOPT_HEADERDATA, CURLOT_CBPTR, CURLOT_FLAG_ALIAS},
  {"XFERINFODATA", CURLOPT_XFERINFODATA, CURLOT_CBPTR, 0},
  {"XFERINFOFUNCTION", CURLOPT_XFERINFOFUNCTION, CURLOT_FUNCTION, 0},
  {"XOAUTH2_BEARER", CURLOPT_XOAUTH2_BEARER, CURLOT_STRING, 0},
  {NULL, CURLOPT_LASTENTRY, 0, 0} /* end of table */
};

#ifdef DEBUGBUILD
/*
 * Curl_easyopts_check() is a debug-only function that returns non-zero
 * if this source file is not in sync with the options listed in curl/curl.h
 */
int Curl_easyopts_check(void)
{
<<<<<<< HEAD
  return ((CURLOPT_LASTENTRY%10000) != (309 + 1));
=======
  return ((CURLOPT_LASTENTRY%10000) != (310 + 1));
>>>>>>> 063bfa35
}
#endif<|MERGE_RESOLUTION|>--- conflicted
+++ resolved
@@ -355,10 +355,6 @@
  */
 int Curl_easyopts_check(void)
 {
-<<<<<<< HEAD
-  return ((CURLOPT_LASTENTRY%10000) != (309 + 1));
-=======
-  return ((CURLOPT_LASTENTRY%10000) != (310 + 1));
->>>>>>> 063bfa35
+  return ((CURLOPT_LASTENTRY%10000) != (311 + 1));
 }
 #endif