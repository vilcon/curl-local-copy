--- conflicted
+++ resolved
@@ -46,12 +46,6 @@
 
 void curlx_FD_ZERO(fd_set *fdset);
 
-<<<<<<< HEAD
-#ifndef BUILDING_WARNLESS_C
-#  define FD_ISSET(a,b) curlx_FD_ISSET((a),(b))
-#  define FD_SET(a,b)   curlx_FD_SET((a),(b))
-#  define FD_ZERO(a)    curlx_FD_ZERO((a))
-=======
 unsigned short curlx_htons(unsigned short usnum);
 
 unsigned short curlx_ntohs(unsigned short usnum);
@@ -67,7 +61,6 @@
 #  define htons(a)      curlx_htons((a))
 #  undef  ntohs
 #  define ntohs(a)      curlx_ntohs((a))
->>>>>>> f461c6e6
 #endif
 
 #endif /* __INTEL_COMPILER && __unix__ */
