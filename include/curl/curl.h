--- conflicted
+++ resolved
@@ -156,11 +156,8 @@
   CURLSSLBACKEND_MBEDTLS = 11,
   CURLSSLBACKEND_MESALINK = 12,
   CURLSSLBACKEND_BEARSSL = 13,
-<<<<<<< HEAD
-  CURLSSLBACKEND_UNITYTLS = 14
-=======
-  CURLSSLBACKEND_RUSTLS = 14
->>>>>>> 6b951a69
+  CURLSSLBACKEND_RUSTLS = 14,
+  CURLSSLBACKEND_UNITYTLS = 15
 } curl_sslbackend;
 
 /* aliases for library clones and renames */
