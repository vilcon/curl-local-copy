#***************************************************************************
#                                  _   _ ____  _
#  Project                     ___| | | |  _ \| |
#                             / __| | | | |_) | |
#                            | (__| |_| |  _ <| |___
#                             \___|\___/|_| \_\_____|
#
# Copyright (C) 1998 - 2021, Daniel Stenberg, <daniel@haxx.se>, et al.
#
# This software is licensed as described in the file COPYING, which
# you should have received as part of this distribution. The terms
# are also available at https://curl.se/docs/copyright.html.
#
# You may opt to use, copy, modify, merge, publish, distribute and/or sell
# copies of the Software, and permit persons to whom the Software is
# furnished to do so, under the terms of the COPYING file.
#
# This software is distributed on an "AS IS" basis, WITHOUT WARRANTY OF ANY
# KIND, either express or implied.
#
###########################################################################

# this list is in numerical order
TESTCASES = test1 test2 test3 test4 test5 test6 test7 test8 test9       \
test10 test11 test12 test13 test14 test15 test16 test17 test18 test19   \
test20 test21 test22 test23 test24 test25 test26 test27 test28 test29   \
test30 test31 test32 test33 test34 test35 test36 test37 test38 test39   \
test40 test41 test42 test43 test44 test45 test46 test47 test48 test49   \
test50 test51 test52 test53 test54 test55 test56 test57 test58 test59   \
test60 test61 test62 test63 test64 test65 test66 test67 test68 test69   \
test70 test71 test72 test73 test74 test75 test76 test77 test78 test79   \
test80 test81 test82 test83 test84 test85 test86 test87 test88 test89   \
test90 test91 test92 test93 test94 test95 test96 test97 test98 test99   \
test100 test101 test102 test103 test104 test105 test106 test107 test108 \
test109 test110 test111 test112 test113 test114 test115 test116 test117 \
test118 test119 test120 test121 test122 test123 test124 test125 test126 \
test127 test128 test129 test130 test131 test132 test133 test134 test135 \
test136 test137 test138 test139 test140 test141 test142 test143 test144 \
test145 test146 test147 test148 test149 test150 test151 test152 test153 \
test154 test155 test156 test157 test158 test159 test160 test161 test162 \
test163 test164 test165 test166 test167 test168 test169 test170 test171 \
test172 test173 test174 test175 test176 test177 test178 test179 test180 \
test181 test182 test183 test184 test185 test186 test187 test188 test189 \
test190 test191 test192 test193 test194 test195 test196 test197 test198 \
test199 test200 test201 test202 test203 test204 test205 test206 test207 \
test208 test209 test210 test211 test212 test213 test214 test215 test216 \
test217 test218 test219 test220 test221 test222 test223 test224 test225 \
test226 test227 test228 test229 test230 test231 test232 test233 test234 \
test235 test236 test237 test238 test239 test240 test241 test242 test243 \
test244 test245 test246 test247 test248 test249 test250 test251 test252 \
test253 test254 test255 test256 test257 test258 test259 test260 test261 \
test262 test263 test264 test265 test266 test267 test268 test269 test270 \
test271 test272 test273 test274 test275 test276 test277 test278 test279 \
test280 test281 test282 test283 test284 test285 test286 test287 test288 \
test289 test290 test291 test292 test293 test294 test295 test296 test297 \
test298 test299 test300 test301 test302 test303 test304 test305 test306 \
test307 test308 test309 test310 test311 test312 test313 test314 test315 \
test316 test317 test318 test319 test320 test321 test322 test323 test324 \
test325 test326 test327 test328 test329 test330 test331 test332 test333 \
test334 test335 test336 test337 test338 test339 test340 test341 test342 \
test343 test344 test345 test346 test347 test348 test349 test350 test351 \
test352 test353 test354 test355 test356 test357 test358 test359 test360 \
test361 test362 test363 test364 \
\
test393 test394 test395 test396 test397 \
\
test400 test401 test402 test403 test404 test405 test406 test407 test408 \
test409 test410 \
\
test430 test431 test432 test433 test434 \
\
test490 test491 test492 test493 \
\
test500 test501 test502 test503 test504 test505 test506 test507 test508 \
test509 test510 test511 test512 test513 test514 test515 test516 test517 \
test518 test519 test520 test521 test522 test523 test524 test525 test526 \
test527 test528 test529         test531 test532 test533 test534 test535 \
        test537 test538 test539 test540 test541 test542 test543 test544 \
test545 test546 test547 test548 test549 test550 test551 test552 test553 \
test554 test555 test556 test557 test558 test559 test560 test561 test562 \
test563 test564 test565 test566 test567 test568 test569 test570 test571 \
test572 test573 test574 test575 test576 test577 test578 test579 test580 \
test581 test582 test583 test584 test585 test586 test587 test588 test589 \
test590 test591 test592 test593 test594 test595 test596 test597 test598 \
test599 test600 test601 test602 test603 test604 test605 test606 test607 \
test608 test609 test610 test611 test612 test613 test614 test615 test616 \
test617 test618 test619 test620 test621 test622 test623 test624 test625 \
test626 test627 test628 test629 test630 test631 test632 test633 test634 \
test635 test636 test637 test638 test639 test640 test641 test642 \
test643 test644 test645 test646 test647 test648 test649 test650 test651 \
test652 test653 test654 test655 test656 test658 test659 test660 test661 \
test662 test663 test664 test665 test666 test667 test668 test669 \
test670 test671 test672 test673 test674 test675 test676         test678 \
\
test700 test701 test702 test703 test704 test705 test706 test707 test708 \
test709 test710 test711 test712 test713 test714 test715 test716 test717 \
test718 \
\
test800 test801 test802 test803 test804 test805 test806 test807 test808 \
test809 test810 test811 test812 test813 test814 test815 test816 test817 \
test818 test819 test820 test821 test822 test823 test824 test825 test826 \
test827 test828 test829 test830 test831 test832 test833 test834 test835 \
test836 test837 test838 test839 test840 test841 test842 test843 test844 \
test845 test846 test847 test848 test849 test850 test851 test852 test853 \
test854 test855 test856 test857 test858 test859 test860 test861 test862 \
test863 test864 test865 test866 test867 test868 test869 test870 test871 \
test872 test873 test874 test875 test876 test877 test878 test879 test880 \
test881 test882 test883 test884 test885 test886 test887 test888 test889 \
test890 test891 test892 test893 test894 test895 test896 \
\
test900 test901 test902 test903 test904 test905 test906 test907 test908 \
test909 test910 test911 test912 test913 test914 test915 test916 test917 \
test918 test919 test920 test921 test922 test923 test924 test925 test926 \
test927 test928 test929 test930 test931 test932 test933 test934 test935 \
test936 test937 test938 test939 test940 test941 test942 test943 test944 \
test945 test946 test947 test948 test949 test950 test951 test952 test953 \
test954 test955 test956 test957 test958 test959 test960 test961 test962 \
test963 test964 test965 test966 test967 test968 test969 test970 test971 \
test972 \
\
test1000 test1001 test1002 test1003 test1004 test1005 test1006 test1007 \
test1008 test1009 test1010 test1011 test1012 test1013 test1014 test1015 \
test1016 test1017 test1018 test1019 test1020 test1021 test1022 test1023 \
test1024 test1025 test1026 test1027 test1028 test1029 test1030 test1031 \
test1032 test1033 test1034 test1035 test1036 test1037 test1038 test1039 \
test1040 test1041 test1042 test1043 test1044 test1045 test1046 test1047 \
test1048 test1049 test1050 test1051 test1052 test1053 test1054 test1055 \
test1056 test1057 test1058 test1059 test1060 test1061 test1062 test1063 \
test1064 test1065 test1066 test1067 test1068 test1069 test1070 test1071 \
test1072 test1073 test1074 test1075 test1076 test1077 test1078 test1079 \
test1080 test1081 test1082 test1083 test1084 test1085 test1086 test1087 \
test1088 test1089 test1090 test1091 test1092 test1093 test1094 test1095 \
test1096 test1097 test1098 test1099 test1100 test1101 test1102 test1103 \
test1104 test1105 test1106 test1107 test1108 test1109 test1110 test1111 \
test1112 test1113 test1114 test1115 test1116 test1117 test1118 test1119 \
test1120 test1121 test1122 test1123 test1124 test1125 test1126 test1127 \
test1128 test1129 test1130 test1131 test1132 test1133 test1134 test1135 \
test1136 test1137 test1138 test1139 test1140 test1141 test1142 test1143 \
test1144 test1145 test1146 test1147 test1148 test1149 test1150 test1151 \
test1152 test1153 test1154 test1155 test1156 test1157 test1158 test1159 \
test1160 test1161 test1162 test1163 test1164 test1165 test1166 test1167 \
test1168 test1169 test1170 test1171 test1172 test1173 test1174 test1175 \
test1176 test1177 test1178 test1179 test1180 test1181 test1182 test1183 \
\
test1188 \
\
test1190 test1191 test1192 test1193 test1194 test1195 test1196 test1197 \
test1198 test1199 \
test1200 test1201 test1202 test1203 test1204 test1205 test1206 test1207 \
test1208 test1209 test1210 test1211 test1212 test1213 test1214 test1215 \
test1216 test1217 test1218 test1219 test1220                   test1223 \
test1224 test1225 test1226 test1227 test1228 test1229 test1230 test1231 \
test1232 test1233 test1234 test1235 test1236 test1237 test1238 test1239 \
test1240 test1241 test1242 test1243 test1244 test1245 test1246 test1247 \
test1248 test1249 test1250 test1251 test1252 test1253 test1254 test1255 \
test1256 test1257 test1258 test1259 test1260 test1261 test1262 test1263 \
test1264 test1265 test1266 test1267 test1268 test1269 test1270 test1271 \
test1272 test1273 \
\
test1280 test1281 test1282 test1283 test1284 test1285 test1286 test1287 \
test1288 test1289 test1290 test1291 test1292 test1293 test1294 test1295 \
test1296 test1297 test1298 test1299 test1300 test1301 test1302 test1303 \
test1304 test1305 test1306 test1307 test1308 test1309 test1310 test1311 \
test1312 test1313 test1314 test1315 test1316 test1317 test1318 test1319 \
test1320 test1321 test1322 test1323 test1324 test1325 test1326 test1327 \
test1328 test1329 test1330 test1331 test1332 test1333 test1334 test1335 \
test1336 test1337 test1338 test1339 test1340 test1341 test1342 test1343 \
test1344 test1345 test1346 test1347 test1348 test1349 test1350 test1351 \
test1352 test1353 test1354 test1355 test1356 test1357 test1358 test1359 \
test1360 test1361 test1362 test1363 test1364 test1365 test1366 test1367 \
test1368 test1369 test1370 test1371 test1372 test1373 test1374 test1375 \
test1376 test1377 test1378 test1379 test1380 test1381 test1382 test1383 \
test1384 test1385 test1386 test1387 test1388 test1389 test1390 test1391 \
test1392 test1393 test1394 test1395 test1396 test1397 test1398 test1399 \
test1400 test1401 test1402 test1403 test1404 test1405 test1406 test1407 \
test1408 test1409 test1410 test1411 test1412 test1413 test1414 test1415 \
test1416 test1417 test1418 test1419 test1420 test1421 test1422 test1423 \
test1424 test1425 test1426 test1427 test1428 test1429 test1430 test1431 \
test1432 test1433 test1434 test1435 test1436 test1437 test1438 test1439 \
test1440 test1441 test1442 test1443 test1444 test1445 test1446 test1447 \
test1448 test1449 test1450 test1451 test1452 test1453 test1454 test1455 \
test1456 test1457 test1458 test1459 test1460 test1461 test1462 test1463 \
test1464 test1465 \
\
test1500 test1501 test1502 test1503 test1504 test1505 test1506 test1507 \
test1508 test1509 test1510 test1511 test1512 test1513 test1514 test1515 \
test1516 test1517 test1518 test1519 test1520 test1521 test1522 test1523 \
test1524 test1525 test1526 test1527 test1528 test1529 test1530 test1531 \
test1532 test1533 test1534 test1535 test1536 test1537 test1538 test1539 \
test1540 \
\
test1550 test1551 test1552 test1553 test1554 test1555 test1556 test1557 \
test1558 test1559 test1560 test1561 test1562 test1563 test1564 test1565 \
test1566 test1567 test1568 test1569 test1570 \
\
test1590 test1591 test1592 test1593 test1594 test1595 test1596 \
\
test1600 test1601 test1602 test1603 test1604 test1605 test1606 test1607 \
test1608 test1609 test1610 test1611 test1612 test1613 \
\
test1620 test1621 \
\
test1630 test1631 test1632 test1633 test1634 \
\
test1650 test1651 test1652 test1653 test1654 test1655 \
test1660 test1661 \
\
test1700 test1701 test1702 test1703 \
\
test1800 test1801 \
\
                                    test1904 test1905 test1906 test1907 \
test1908 test1909 test1910 test1911 test1912 test1913 test1914 test1915 \
test1916 test1917 test1918 \
\
test1933 test1934 test1935 test1936 \
\
test2000 test2001 test2002 test2003 test2004 test2005 test2006 test2007 \
test2008 test2009 test2010 test2011 test2012 test2013 test2014 test2015 \
test2016 test2017 test2018 test2019 test2020 test2021 test2022 test2023 \
test2024 test2025 test2026 test2027 test2028 test2029 test2030 test2031 \
test2032          test2034 test2035 test2036 test2037 test2038 test2039 \
test2040 test2041 test2042 test2043 test2044 test2045 test2046 test2047 \
test2048 test2049 test2050 test2051 test2052 test2053 test2054 test2055 \
test2056 test2057 test2058 test2059 test2060 test2061 test2062 test2063 \
test2064 test2065 test2066 test2067 test2068 test2069 \
test2064 test2065 test2066 test2067 test2068 test2069 test2070 \
         test2071 test2072 test2073 test2074 test2075 test2076 test2077 \
test2078 \
test2080 test2081 \
test2100 \
\
test3000 test3001 test3002 test3003 test3004 test3005 test3006 test3007 \
test3008 test3009 test3010 test3011 test3012 test3013 test3014 test3015 \
<<<<<<< HEAD
test3016 test3017 test3018 test3019 test3020 test3021 test3022 test3023
=======
test3016 \
\
test3017 test3018
>>>>>>> 002f976c
<|MERGE_RESOLUTION|>--- conflicted
+++ resolved
@@ -232,10 +232,6 @@
 \
 test3000 test3001 test3002 test3003 test3004 test3005 test3006 test3007 \
 test3008 test3009 test3010 test3011 test3012 test3013 test3014 test3015 \
-<<<<<<< HEAD
-test3016 test3017 test3018 test3019 test3020 test3021 test3022 test3023
-=======
 test3016 \
 \
-test3017 test3018
->>>>>>> 002f976c
+test3017 test3018 test3019 test3020 test3021 test3022 test3023