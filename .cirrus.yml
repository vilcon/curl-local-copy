--- conflicted
+++ resolved
@@ -148,7 +148,6 @@
       env:
         install_packages: nghttp2
         configure: --without-ssl --enable-debug
-<<<<<<< HEAD
     - name: macOS arm64 libssh2
       env:
         install_packages: nghttp2 libssh2
@@ -189,8 +188,6 @@
       env:
         install_packages: nghttp2 openssl
         configure: --enable-debug --disable-shared --disable-threaded-resolver --with-openssl=/opt/homebrew/opt/openssl
-=======
->>>>>>> d905de27
 
   env:
     CIRRUS_CLONE_DEPTH: 10
