/***************************************************************************
 *                                  _   _ ____  _
 *  Project                     ___| | | |  _ \| |
 *                             / __| | | | |_) | |
 *                            | (__| |_| |  _ <| |___
 *                             \___|\___/|_| \_\_____|
 *
 * Copyright (C) 1998 - 2015, Daniel Stenberg, <daniel@haxx.se>, et al.
 *
 * This software is licensed as described in the file COPYING, which
 * you should have received as part of this distribution. The terms
 * are also available at http://curl.haxx.se/docs/copyright.html.
 *
 * You may opt to use, copy, modify, merge, publish, distribute and/or sell
 * copies of the Software, and permit persons to whom the Software is
 * furnished to do so, under the terms of the COPYING file.
 *
 * This software is distributed on an "AS IS" basis, WITHOUT WARRANTY OF ANY
 * KIND, either express or implied.
 *
 ***************************************************************************/
#include "tool_setup.h"

#include "rawstr.h"

#define ENABLE_CURLX_PRINTF
/* use our own printf() functions */
#include "curlx.h"

#include "tool_binmode.h"
#include "tool_cfgable.h"
#include "tool_cb_prg.h"
#include "tool_formparse.h"
#include "tool_getparam.h"
#include "tool_helpers.h"
#include "tool_libinfo.h"
#include "tool_metalink.h"
#include "tool_msgs.h"
#include "tool_paramhlp.h"
#include "tool_parsecfg.h"

#include "memdebug.h" /* keep this as LAST include */

#ifdef MSDOS
#  define USE_WATT32
#endif

#define GetStr(str,val) do { \
  if(*(str)) { \
    free(*(str)); \
    *(str) = NULL; \
  } \
  if((val)) {              \
    *(str) = strdup((val)); \
    if(!(*(str)))          \
      return PARAM_NO_MEM; \
  } \
} WHILE_FALSE

struct LongShort {
  const char *letter; /* short name option */
  const char *lname;  /* long name option */
  bool extraparam;    /* whether it takes an additional argument */
};

static const struct LongShort aliases[]= {
  /* all these ones, starting with "*" or "$" as a short-option have *no*
     short option to mention. */
  {"*",  "url",                      TRUE},
  {"*4", "dns-ipv4-addr",            TRUE},
  {"*6", "dns-ipv6-addr",            TRUE},
  {"*a", "random-file",              TRUE},
  {"*b", "egd-file",                 TRUE},
  {"*B", "oauth2-bearer",             TRUE},
  {"*c", "connect-timeout",          TRUE},
  {"*d", "ciphers",                  TRUE},
  {"*D", "dns-interface",            TRUE},
  {"*e", "disable-epsv",             FALSE},
  {"*E", "epsv",                     FALSE},
         /* 'epsv' made like this to make --no-epsv and --epsv to work
             although --disable-epsv is the documented option */
#ifdef USE_ENVIRONMENT
  {"*f", "environment",              FALSE},
#endif
  {"*F", "dns-servers",              TRUE},
  {"*g", "trace",                    TRUE},
  {"*G", "npn",                      FALSE},
  {"*h", "trace-ascii",              TRUE},
  {"*H", "alpn",                     FALSE},
  {"*i", "limit-rate",               TRUE},
  {"*j", "compressed",               FALSE},
  {"*J", "tr-encoding",              FALSE},
  {"*k", "digest",                   FALSE},
  {"*l", "negotiate",                FALSE},
  {"*m", "ntlm",                     FALSE},
  {"*M", "ntlm-wb",                  FALSE},
  {"*n", "basic",                    FALSE},
  {"*o", "anyauth",                  FALSE},
#ifdef USE_WATT32
  {"*p", "wdebug",                   FALSE},
#endif
  {"*q", "ftp-create-dirs",          FALSE},
  {"*r", "create-dirs",              FALSE},
  {"*s", "max-redirs",               TRUE},
  {"*t", "proxy-ntlm",               FALSE},
  {"*u", "crlf",                     FALSE},
  {"*v", "stderr",                   TRUE},
  {"*w", "interface",                TRUE},
  {"*x", "krb" ,                     TRUE},
  {"*x", "krb4" ,                    TRUE},
         /* 'krb4' is the previous name */
  {"*y", "max-filesize",             TRUE},
  {"*z", "disable-eprt",             FALSE},
  {"*Z", "eprt",                     FALSE},
         /* 'eprt' made like this to make --no-eprt and --eprt to work
             although --disable-eprt is the documented option */
  {"$a", "ftp-ssl",                  FALSE},
         /* 'ftp-ssl' deprecated name since 7.20.0 */
  {"$a", "ssl",                      FALSE},
         /* 'ssl' new option name in 7.20.0, previously this was ftp-ssl */
  {"$b", "ftp-pasv",                 FALSE},
  {"$c", "socks5",                   TRUE},
  {"$c", "socks",                    TRUE},
         /* 'socks' is how the option once was documented but we prefer
            the --socks5 version for explicit version */
  {"$d", "tcp-nodelay",              FALSE},
  {"$e", "proxy-digest",             FALSE},
  {"$f", "proxy-basic",              FALSE},
  {"$g", "retry",                    TRUE},
  {"$h", "retry-delay",              TRUE},
  {"$i", "retry-max-time",           TRUE},
  {"$k", "proxy-negotiate",          FALSE},
  {"$m", "ftp-account",              TRUE},
  {"$n", "proxy-anyauth",            FALSE},
  {"$o", "trace-time",               FALSE},
  {"$p", "ignore-content-length",    FALSE},
  {"$q", "ftp-skip-pasv-ip",         FALSE},
  {"$r", "ftp-method",               TRUE},
  {"$s", "local-port",               TRUE},
  {"$t", "socks4",                   TRUE},
  {"$T", "socks4a",                  TRUE},
  {"$u", "ftp-alternative-to-user",  TRUE},
  {"$v", "ftp-ssl-reqd",             FALSE},
         /* 'ftp-ssl-reqd' deprecated name since 7.20.0 */
  {"$v", "ssl-reqd",                 FALSE},
         /* 'ssl-reqd' new in 7.20.0, previously this was ftp-ssl-reqd */
  {"$w", "sessionid",                FALSE},
         /* 'sessionid' listed as --no-sessionid in the help */
  {"$x", "ftp-ssl-control",          FALSE},
  {"$y", "ftp-ssl-ccc",              FALSE},
  {"$j", "ftp-ssl-ccc-mode",         TRUE},
  {"$z", "libcurl",                  TRUE},
  {"$#", "raw",                      FALSE},
  {"$0", "post301",                  FALSE},
  {"$1", "keepalive",                FALSE},
         /* 'keepalive' listed as --no-keepalive in the help */
  {"$2", "socks5-hostname",          TRUE},
  {"$3", "keepalive-time",           TRUE},
  {"$4", "post302",                  FALSE},
  {"$5", "noproxy",                  TRUE},
  {"$6", "socks5-gssapi-service",    TRUE},
  {"$7", "socks5-gssapi-nec",        FALSE},
  {"$8", "proxy1.0",                 TRUE},
  {"$9", "tftp-blksize",             TRUE},
  {"$A", "mail-from",                TRUE},
  {"$B", "mail-rcpt",                TRUE},
  {"$C", "ftp-pret",                 FALSE},
  {"$D", "proto",                    TRUE},
  {"$E", "proto-redir",              TRUE},
  {"$F", "resolve",                  TRUE},
  {"$G", "delegation",               TRUE},
  {"$H", "mail-auth",                TRUE},
  {"$I", "post303",                  FALSE},
  {"$J", "metalink",                 FALSE},
  {"$K", "sasl-ir",                  FALSE},
  {"$L", "test-event",               FALSE},
  {"$M", "unix-socket",              TRUE},
  {"$N", "path-as-is",               FALSE},
  {"$O", "proxy-service-name",       TRUE},
  {"$P", "service-name",             TRUE},
  {"$Q", "proto-default",            TRUE},
  {"0",   "http1.0",                 FALSE},
  {"01",  "http1.1",                 FALSE},
  {"02",  "http2",                   FALSE},
  {"1",  "tlsv1",                    FALSE},
  {"10",  "tlsv1.0",                 FALSE},
  {"11",  "tlsv1.1",                 FALSE},
  {"12",  "tlsv1.2",                 FALSE},
  {"2",  "sslv2",                    FALSE},
  {"3",  "sslv3",                    FALSE},
  {"4",  "ipv4",                     FALSE},
  {"6",  "ipv6",                     FALSE},
  {"a",  "append",                   FALSE},
  {"A",  "user-agent",               TRUE},
  {"b",  "cookie",                   TRUE},
  {"B",  "use-ascii",                FALSE},
  {"c",  "cookie-jar",               TRUE},
  {"C",  "continue-at",              TRUE},
  {"d",  "data",                     TRUE},
  {"dr", "data-raw",                 TRUE},
  {"da", "data-ascii",               TRUE},
  {"db", "data-binary",              TRUE},
  {"de", "data-urlencode",           TRUE},
  {"D",  "dump-header",              TRUE},
  {"e",  "referer",                  TRUE},
  {"E",  "cert",                     TRUE},
  {"Ea", "cacert",                   TRUE},
  {"Eb", "cert-type",                TRUE},
  {"Ec", "key",                      TRUE},
  {"Ed", "key-type",                 TRUE},
  {"Ee", "pass",                     TRUE},
  {"Ef", "engine",                   TRUE},
  {"Eg", "capath ",                  TRUE},
  {"Eh", "pubkey",                   TRUE},
  {"Ei", "hostpubmd5",               TRUE},
  {"Ej", "crlfile",                  TRUE},
  {"Ek", "tlsuser",                  TRUE},
  {"El", "tlspassword",              TRUE},
  {"Em", "tlsauthtype",              TRUE},
  {"En", "ssl-allow-beast",          FALSE},
  {"Eo", "login-options",            TRUE},
  {"Ep", "pinnedpubkey",             TRUE},
  {"Eq", "cert-status",              FALSE},
  {"Er", "false-start",              FALSE},
<<<<<<< HEAD
  {"Es", "proxy-sslv2",              FALSE},
  {"Et", "proxy-sslv3",              FALSE},
  {"Eu", "proxy-tlsuser",            TRUE},
  {"Ev", "proxy-tlspassword",        TRUE},
  {"Ew", "proxy-tlsauthtype",        TRUE},
  {"Ex", "proxy-cert",               TRUE},
  {"Ey", "proxy-cert-type",          TRUE},
  {"Ez", "proxy-key",                TRUE},
  {"E0", "proxy-key-type",           TRUE},
  {"E1", "proxy-pass",               TRUE},
  {"E2", "proxy-ciphers",            TRUE},
  {"E3", "proxy-crlfile",            TRUE},
  {"E4", "proxy-ssl-allow-beast",    FALSE},
  {"E5", "login-options",            TRUE},
  {"E6", "proxy-cacert",             TRUE},
  {"E7", "proxy-capath",             TRUE},
  {"E8", "proxy-insecure",           FALSE},
  {"E9", "proxy-tlsv1",              FALSE},
=======
  {"Es", "ssl-no-revoke",            FALSE},
>>>>>>> ff8d352a
  {"f",  "fail",                     FALSE},
  {"F",  "form",                     TRUE},
  {"Fs", "form-string",              TRUE},
  {"g",  "globoff",                  FALSE},
  {"G",  "get",                      FALSE},
  {"h",  "help",                     FALSE},
  {"H",  "header",                   TRUE},
  {"Hp", "proxy-header",             TRUE},
  {"i",  "include",                  FALSE},
  {"I",  "head",                     FALSE},
  {"j",  "junk-session-cookies",     FALSE},
  {"J",  "remote-header-name",       FALSE},
  {"k",  "insecure",                 FALSE},
  {"K",  "config",                   TRUE},
  {"l",  "list-only",                FALSE},
  {"L",  "location",                 FALSE},
  {"Lt", "location-trusted",         FALSE},
  {"m",  "max-time",                 TRUE},
  {"M",  "manual",                   FALSE},
  {"n",  "netrc",                    FALSE},
  {"no", "netrc-optional",           FALSE},
  {"ne", "netrc-file",               TRUE},
  {"N",  "buffer",                   FALSE},
         /* 'buffer' listed as --no-buffer in the help */
  {"o",  "output",                   TRUE},
  {"O",  "remote-name",              FALSE},
  {"Oa", "remote-name-all",          FALSE},
  {"p",  "proxytunnel",              FALSE},
  {"P",  "ftpport",                  TRUE},
         /* 'ftpport' old version */
  {"P",  "ftp-port",                 TRUE},
  {"q",  "disable",                  FALSE},
  {"Q",  "quote",                    TRUE},
  {"r",  "range",                    TRUE},
  {"R",  "remote-time",              FALSE},
  {"s",  "silent",                   FALSE},
  {"S",  "show-error",               FALSE},
  {"t",  "telnet-options",           TRUE},
         /* 'telnet-options' documented as telnet-option */
  {"T",  "upload-file",              TRUE},
  {"u",  "user",                     TRUE},
  {"U",  "proxy-user",               TRUE},
  {"v",  "verbose",                  FALSE},
  {"V",  "version",                  FALSE},
  {"w",  "write-out",                TRUE},
  {"x",  "proxy",                    TRUE},
  {"X",  "request",                  TRUE},
  {"X",  "http-request",             TRUE},
         /* 'http-request' OBSOLETE VERSION */
  {"Y",  "speed-limit",              TRUE},
  {"y",  "speed-time",               TRUE},
  {"z",  "time-cond",                TRUE},
  {"#",  "progress-bar",             FALSE},
  {":",  "next",                     FALSE},
  {"~",  "xattr",                    FALSE},
};

/* Split the argument of -E to 'certname' and 'passphrase' separated by colon.
 * We allow ':' and '\' to be escaped by '\' so that we can use certificate
 * nicknames containing ':'.  See <https://sourceforge.net/p/curl/bugs/1196/>
 * for details. */
#ifndef UNITTESTS
static
#endif
void parse_cert_parameter(const char *cert_parameter,
                          char **certname,
                          char **passphrase)
{
  size_t param_length = strlen(cert_parameter);
  size_t span;
  const char *param_place = NULL;
  char *certname_place = NULL;
  *certname = NULL;
  *passphrase = NULL;

  /* most trivial assumption: cert_parameter is empty */
  if(param_length == 0)
    return;

  /* next less trivial: cert_parameter contains no colon nor backslash; this
   * means no passphrase was given and no characters escaped */
  if(!strpbrk(cert_parameter, ":\\")) {
    *certname = strdup(cert_parameter);
    return;
  }
  /* deal with escaped chars; find unescaped colon if it exists */
  certname_place = malloc(param_length + 1);
  if(!certname_place)
    return;

  *certname = certname_place;
  param_place = cert_parameter;
  while(*param_place) {
    span = strcspn(param_place, ":\\");
    strncpy(certname_place, param_place, span);
    param_place += span;
    certname_place += span;
    /* we just ate all the non-special chars. now we're on either a special
     * char or the end of the string. */
    switch(*param_place) {
    case '\0':
      break;
    case '\\':
      param_place++;
      switch(*param_place) {
        case '\0':
          *certname_place++ = '\\';
          break;
        case '\\':
          *certname_place++ = '\\';
          param_place++;
          break;
        case ':':
          *certname_place++ = ':';
          param_place++;
          break;
        default:
          *certname_place++ = '\\';
          *certname_place++ = *param_place;
          param_place++;
          break;
      }
      break;
    case ':':
      /* Since we live in a world of weirdness and confusion, the win32
         dudes can use : when using drive letters and thus c:\file:password
         needs to work. In order not to break compatibility, we still use : as
         separator, but we try to detect when it is used for a file name! On
         windows. */
#ifdef WIN32
      if(param_place &&
          (param_place == &cert_parameter[1]) &&
          (cert_parameter[2] == '\\' || cert_parameter[2] == '/') &&
          (ISALPHA(cert_parameter[0])) ) {
        /* colon in the second column, followed by a backslash, and the
           first character is an alphabetic letter:

           this is a drive letter colon */
        *certname_place++ = ':';
        param_place++;
        break;
      }
#endif
      /* escaped colons and Windows drive letter colons were handled
       * above; if we're still here, this is a separating colon */
      param_place++;
      if(strlen(param_place) > 0) {
        *passphrase = strdup(param_place);
      }
      goto done;
    }
  }
done:
  *certname_place = '\0';
}

static void
GetFileAndPassword(char *nextarg, char **file, char **password)
{
  char *certname, *passphrase;
  parse_cert_parameter(nextarg, &certname, &passphrase);
  Curl_safefree(*file);
  *file = certname;
  if(passphrase) {
    Curl_safefree(*password);
    *password = passphrase;
  }
  cleanarg(nextarg);
}

ParameterError getparameter(char *flag,    /* f or -long-flag */
                            char *nextarg, /* NULL if unset */
                            bool *usedarg, /* set to TRUE if the arg
                                              has been used */
                            struct GlobalConfig *global,
                            struct OperationConfig *config)
{
  char letter;
  char subletter = '\0'; /* subletters can only occur on long options */
  int rc;
  const char *parse = NULL;
  unsigned int j;
  time_t now;
  int hit = -1;
  bool longopt = FALSE;
  bool singleopt = FALSE; /* when true means '-o foo' used '-ofoo' */
  ParameterError err;
  bool toggle = TRUE; /* how to switch boolean options, on or off. Controlled
                         by using --OPTION or --no-OPTION */


  if(('-' != flag[0]) ||
     (('-' == flag[0]) && ('-' == flag[1]))) {
    /* this should be a long name */
    char *word = ('-' == flag[0]) ? flag+2 : flag;
    size_t fnam = strlen(word);
    int numhits = 0;

    if(!strncmp(word, "no-", 3)) {
      /* disable this option but ignore the "no-" part when looking for it */
      word += 3;
      toggle = FALSE;
    }

    for(j = 0; j < sizeof(aliases)/sizeof(aliases[0]); j++) {
      if(curlx_strnequal(aliases[j].lname, word, fnam)) {
        longopt = TRUE;
        numhits++;
        if(curlx_raw_equal(aliases[j].lname, word)) {
          parse = aliases[j].letter;
          hit = j;
          numhits = 1; /* a single unique hit */
          break;
        }
        parse = aliases[j].letter;
        hit = j;
      }
    }
    if(numhits > 1) {
      /* this is at least the second match! */
      return PARAM_OPTION_AMBIGUOUS;
    }
    if(hit < 0) {
      return PARAM_OPTION_UNKNOWN;
    }
  }
  else {
    flag++; /* prefixed with one dash, pass it */
    hit = -1;
    parse = flag;
  }

  do {
    /* we can loop here if we have multiple single-letters */

    if(!longopt) {
      letter = (char)*parse;
      subletter='\0';
    }
    else {
      letter = parse[0];
      subletter = parse[1];
    }
    *usedarg = FALSE; /* default is that we don't use the arg */

    if(hit < 0) {
      for(j = 0; j < sizeof(aliases)/sizeof(aliases[0]); j++) {
        if(letter == aliases[j].letter[0]) {
          hit = j;
          break;
        }
      }
      if(hit < 0) {
        return PARAM_OPTION_UNKNOWN;
      }
    }

    if(aliases[hit].extraparam) {
      /* this option requires an extra parameter */
      if(!longopt && parse[1]) {
        nextarg = (char *)&parse[1]; /* this is the actual extra parameter */
        singleopt = TRUE;   /* don't loop anymore after this */
      }
      else if(!nextarg)
        return PARAM_REQUIRES_PARAMETER;
      else
        *usedarg = TRUE; /* mark it as used */
    }

    switch(letter) {
    case '*': /* options without a short option */
      switch(subletter) {
      case '4': /* --dns-ipv4-addr */
        /* addr in dot notation */
        GetStr(&config->dns_ipv4_addr, nextarg);
        break;
      case '6': /* --dns-ipv6-addr */
        /* addr in dot notation */
        GetStr(&config->dns_ipv6_addr, nextarg);
        break;
      case 'a': /* random-file */
        GetStr(&config->random_file, nextarg);
        break;
      case 'b': /* egd-file */
        GetStr(&config->egd_file, nextarg);
        break;
      case 'B': /* OAuth 2.0 bearer token */
        GetStr(&config->oauth_bearer, nextarg);
        break;
      case 'c': /* connect-timeout */
        err = str2udouble(&config->connecttimeout, nextarg);
        if(err)
          return err;
        break;
      case 'd': /* ciphers */
        GetStr(&config->cipher_list, nextarg);
        break;
      case 'D': /* --dns-interface */
        /* interface name */
        GetStr(&config->dns_interface, nextarg);
        break;
      case 'e': /* --disable-epsv */
        config->disable_epsv = toggle;
        break;
      case 'E': /* --epsv */
        config->disable_epsv = (!toggle)?TRUE:FALSE;
        break;
#ifdef USE_ENVIRONMENT
      case 'f':
        config->writeenv = toggle;
        break;
#endif
      case 'F': /* --dns-servers */
        /* IP addrs of DNS servers */
        GetStr(&config->dns_servers, nextarg);
        break;
      case 'g': /* --trace */
        GetStr(&global->trace_dump, nextarg);
        if(global->tracetype && (global->tracetype != TRACE_BIN))
          warnf(global, "--trace overrides an earlier trace/verbose option\n");
        global->tracetype = TRACE_BIN;
        break;
      case 'G': /* --npn */
        config->nonpn = (!toggle)?TRUE:FALSE;
        break;
      case 'h': /* --trace-ascii */
        GetStr(&global->trace_dump, nextarg);
        if(global->tracetype && (global->tracetype != TRACE_ASCII))
          warnf(global,
                "--trace-ascii overrides an earlier trace/verbose option\n");
        global->tracetype = TRACE_ASCII;
        break;
      case 'H': /* --alpn */
        config->noalpn = (!toggle)?TRUE:FALSE;
        break;
      case 'i': /* --limit-rate */
      {
        /* We support G, M, K too */
        char *unit;
        curl_off_t value = curlx_strtoofft(nextarg, &unit, 0);

        if(!*unit)
          unit = (char *)"b";
        else if(strlen(unit) > 1)
          unit = (char *)"w"; /* unsupported */

        switch(*unit) {
        case 'G':
        case 'g':
          value *= 1024*1024*1024;
          break;
        case 'M':
        case 'm':
          value *= 1024*1024;
          break;
        case 'K':
        case 'k':
          value *= 1024;
          break;
        case 'b':
        case 'B':
          /* for plain bytes, leave as-is */
          break;
        default:
          warnf(global, "unsupported rate unit. Use G, M, K or B!\n");
          return PARAM_BAD_USE;
        }
        config->recvpersecond = value;
        config->sendpersecond = value;
      }
      break;

      case 'j': /* --compressed */
        if(toggle && !(curlinfo->features & CURL_VERSION_LIBZ))
          return PARAM_LIBCURL_DOESNT_SUPPORT;
        config->encoding = toggle;
        break;

      case 'J': /* --tr-encoding */
        config->tr_encoding = toggle;
        break;

      case 'k': /* --digest */
        if(toggle)
          config->authtype |= CURLAUTH_DIGEST;
        else
          config->authtype &= ~CURLAUTH_DIGEST;
        break;

      case 'l': /* --negotiate */
        if(toggle) {
          if(curlinfo->features & CURL_VERSION_SPNEGO)
            config->authtype |= CURLAUTH_NEGOTIATE;
          else
            return PARAM_LIBCURL_DOESNT_SUPPORT;
        }
        else
          config->authtype &= ~CURLAUTH_NEGOTIATE;
        break;

      case 'm': /* --ntlm */
        if(toggle) {
          if(curlinfo->features & CURL_VERSION_NTLM)
            config->authtype |= CURLAUTH_NTLM;
          else
            return PARAM_LIBCURL_DOESNT_SUPPORT;
        }
        else
          config->authtype &= ~CURLAUTH_NTLM;
        break;

      case 'M': /* --ntlm-wb */
        if(toggle) {
          if(curlinfo->features & CURL_VERSION_NTLM_WB)
            config->authtype |= CURLAUTH_NTLM_WB;
          else
            return PARAM_LIBCURL_DOESNT_SUPPORT;
        }
        else
          config->authtype &= ~CURLAUTH_NTLM_WB;
        break;

      case 'n': /* --basic for completeness */
        if(toggle)
          config->authtype |= CURLAUTH_BASIC;
        else
          config->authtype &= ~CURLAUTH_BASIC;
        break;

      case 'o': /* --anyauth, let libcurl pick it */
        if(toggle)
          config->authtype = CURLAUTH_ANY;
        /* --no-anyauth simply doesn't touch it */
        break;

#ifdef USE_WATT32
      case 'p': /* --wdebug */
        dbug_init();
        break;
#endif
      case 'q': /* --ftp-create-dirs */
        config->ftp_create_dirs = toggle;
        break;

      case 'r': /* --create-dirs */
        config->create_dirs = toggle;
        break;

      case 's': /* --max-redirs */
        /* specified max no of redirects (http(s)), this accepts -1 as a
           special condition */
        err = str2num(&config->maxredirs, nextarg);
        if(err)
          return err;
        if(config->maxredirs < -1)
          return PARAM_BAD_NUMERIC;
        break;

      case 't': /* --proxy-ntlm */
        if(curlinfo->features & CURL_VERSION_NTLM)
          config->proxyntlm = toggle;
        else
          return PARAM_LIBCURL_DOESNT_SUPPORT;
        break;

      case 'u': /* --crlf */
        /* LF -> CRLF conversion? */
        config->crlf = toggle;
        break;

      case 'v': /* --stderr */
        if(strcmp(nextarg, "-")) {
          FILE *newfile = fopen(nextarg, FOPEN_WRITETEXT);
          if(!newfile)
            warnf(global, "Failed to open %s!\n", nextarg);
          else {
            if(global->errors_fopened)
              fclose(global->errors);
            global->errors = newfile;
            global->errors_fopened = TRUE;
          }
        }
        else
          global->errors = stdout;
        break;
      case 'w': /* --interface */
        /* interface */
        GetStr(&config->iface, nextarg);
        break;
      case 'x': /* --krb */
        /* kerberos level string */
        if(curlinfo->features & CURL_VERSION_KERBEROS4)
          GetStr(&config->krblevel, nextarg);
        else
          return PARAM_LIBCURL_DOESNT_SUPPORT;
        break;
      case 'y': /* --max-filesize */
        err = str2offset(&config->max_filesize, nextarg);
        if(err)
          return err;
        break;
      case 'z': /* --disable-eprt */
        config->disable_eprt = toggle;
        break;
      case 'Z': /* --eprt */
        config->disable_eprt = (!toggle)?TRUE:FALSE;
        break;

      default: /* the URL! */
      {
        struct getout *url;
        if(config->url_get || ((config->url_get = config->url_list) != NULL)) {
          /* there's a node here, if it already is filled-in continue to find
             an "empty" node */
          while(config->url_get && (config->url_get->flags & GETOUT_URL))
            config->url_get = config->url_get->next;
        }

        /* now there might or might not be an available node to fill in! */

        if(config->url_get)
          /* existing node */
          url = config->url_get;
        else
          /* there was no free node, create one! */
          url = new_getout(config);

        if(!url)
          return PARAM_NO_MEM;
        else {
          /* fill in the URL */
          GetStr(&url->url, nextarg);
          url->flags |= GETOUT_URL;
        }
      }
      }
      break;
    case '$': /* more options without a short option */
      switch(subletter) {
      case 'a': /* --ftp-ssl */
        if(toggle && !(curlinfo->features & CURL_VERSION_SSL))
          return PARAM_LIBCURL_DOESNT_SUPPORT;
        config->ftp_ssl = toggle;
        break;
      case 'b': /* --ftp-pasv */
        Curl_safefree(config->ftpport);
        break;
      case 'c': /* --socks5 specifies a socks5 proxy to use, and resolves
                   the name locally and passes on the resolved address */
        GetStr(&config->socksproxy, nextarg);
        config->socksver = CURLPROXY_SOCKS5;
        break;
      case 't': /* --socks4 specifies a socks4 proxy to use */
        GetStr(&config->socksproxy, nextarg);
        config->socksver = CURLPROXY_SOCKS4;
        break;
      case 'T': /* --socks4a specifies a socks4a proxy to use */
        GetStr(&config->socksproxy, nextarg);
        config->socksver = CURLPROXY_SOCKS4A;
        break;
      case '2': /* --socks5-hostname specifies a socks5 proxy and enables name
                   resolving with the proxy */
        GetStr(&config->socksproxy, nextarg);
        config->socksver = CURLPROXY_SOCKS5_HOSTNAME;
        break;
      case 'd': /* --tcp-nodelay option */
        config->tcp_nodelay = toggle;
        break;
      case 'e': /* --proxy-digest */
        config->proxydigest = toggle;
        break;
      case 'f': /* --proxy-basic */
        config->proxybasic = toggle;
        break;
      case 'g': /* --retry */
        err = str2unum(&config->req_retry, nextarg);
        if(err)
          return err;
        break;
      case 'h': /* --retry-delay */
        err = str2unum(&config->retry_delay, nextarg);
        if(err)
          return err;
        break;
      case 'i': /* --retry-max-time */
        err = str2unum(&config->retry_maxtime, nextarg);
        if(err)
          return err;
        break;

      case 'k': /* --proxy-negotiate */
        if(curlinfo->features & CURL_VERSION_SPNEGO)
          config->proxynegotiate = toggle;
        else
          return PARAM_LIBCURL_DOESNT_SUPPORT;
        break;

      case 'm': /* --ftp-account */
        GetStr(&config->ftp_account, nextarg);
        break;
      case 'n': /* --proxy-anyauth */
        config->proxyanyauth = toggle;
        break;
      case 'o': /* --trace-time */
        global->tracetime = toggle;
        break;
      case 'p': /* --ignore-content-length */
        config->ignorecl = toggle;
        break;
      case 'q': /* --ftp-skip-pasv-ip */
        config->ftp_skip_ip = toggle;
        break;
      case 'r': /* --ftp-method (undocumented at this point) */
        config->ftp_filemethod = ftpfilemethod(config, nextarg);
        break;
      case 's': /* --local-port */
        rc = sscanf(nextarg, "%d - %d",
                    &config->localport,
                    &config->localportrange);
        if(!rc)
          return PARAM_BAD_USE;
        else if(rc == 1)
          config->localportrange = 1; /* default number of ports to try */
        else {
          config->localportrange -= config->localport;
          if(config->localportrange < 1) {
            warnf(global, "bad range input\n");
            return PARAM_BAD_USE;
          }
        }
        break;
      case 'u': /* --ftp-alternative-to-user */
        GetStr(&config->ftp_alternative_to_user, nextarg);
        break;
      case 'v': /* --ftp-ssl-reqd */
        if(toggle && !(curlinfo->features & CURL_VERSION_SSL))
          return PARAM_LIBCURL_DOESNT_SUPPORT;
        config->ftp_ssl_reqd = toggle;
        break;
      case 'w': /* --no-sessionid */
        config->disable_sessionid = (!toggle)?TRUE:FALSE;
        break;
      case 'x': /* --ftp-ssl-control */
        if(toggle && !(curlinfo->features & CURL_VERSION_SSL))
          return PARAM_LIBCURL_DOESNT_SUPPORT;
        config->ftp_ssl_control = toggle;
        break;
      case 'y': /* --ftp-ssl-ccc */
        config->ftp_ssl_ccc = toggle;
        if(!config->ftp_ssl_ccc_mode)
          config->ftp_ssl_ccc_mode = CURLFTPSSL_CCC_PASSIVE;
        break;
      case 'j': /* --ftp-ssl-ccc-mode */
        config->ftp_ssl_ccc = TRUE;
        config->ftp_ssl_ccc_mode = ftpcccmethod(config, nextarg);
        break;
      case 'z': /* --libcurl */
#ifdef CURL_DISABLE_LIBCURL_OPTION
        warnf(global,
              "--libcurl option was disabled at build-time!\n");
        return PARAM_OPTION_UNKNOWN;
#else
        GetStr(&global->libcurl, nextarg);
        break;
#endif
      case '#': /* --raw */
        config->raw = toggle;
        break;
      case '0': /* --post301 */
        config->post301 = toggle;
        break;
      case '1': /* --no-keepalive */
        config->nokeepalive = (!toggle)?TRUE:FALSE;
        break;
      case '3': /* --keepalive-time */
        err = str2unum(&config->alivetime, nextarg);
        if(err)
          return err;
        break;
      case '4': /* --post302 */
        config->post302 = toggle;
        break;
      case 'I': /* --post303 */
        config->post303 = toggle;
        break;
      case '5': /* --noproxy */
        /* This specifies the noproxy list */
        GetStr(&config->noproxy, nextarg);
        break;
      case '6': /* --socks5-gssapi-service */
        GetStr(&config->socks5_gssapi_service, nextarg);
        break;
      case '7': /* --socks5-gssapi-nec*/
        config->socks5_gssapi_nec = toggle;
        break;
      case '8': /* --proxy1.0 */
        /* http 1.0 proxy */
        GetStr(&config->proxy, nextarg);
        config->proxyver = CURLPROXY_HTTP_1_0;
        break;
      case '9': /* --tftp-blksize */
        err = str2unum(&config->tftp_blksize, nextarg);
        if(err)
          return err;
        break;
      case 'A': /* --mail-from */
        GetStr(&config->mail_from, nextarg);
        break;
      case 'B': /* --mail-rcpt */
        /* append receiver to a list */
        err = add2list(&config->mail_rcpt, nextarg);
        if(err)
          return err;
        break;
      case 'C': /* --ftp-pret */
        config->ftp_pret = toggle;
        break;
      case 'D': /* --proto */
        config->proto_present = TRUE;
        if(proto2num(config, &config->proto, nextarg))
          return PARAM_BAD_USE;
        break;
      case 'E': /* --proto-redir */
        config->proto_redir_present = TRUE;
        if(proto2num(config, &config->proto_redir, nextarg))
          return PARAM_BAD_USE;
        break;
      case 'F': /* --resolve */
        err = add2list(&config->resolve, nextarg);
        if(err)
          return err;
        break;
      case 'G': /* --delegation LEVEL */
        config->gssapi_delegation = delegation(config, nextarg);
        break;
      case 'H': /* --mail-auth */
        GetStr(&config->mail_auth, nextarg);
        break;
      case 'J': /* --metalink */
        {
#ifdef USE_METALINK
          int mlmaj, mlmin, mlpatch;
          metalink_get_version(&mlmaj, &mlmin, &mlpatch);
          if((mlmaj*10000)+(mlmin*100)+mlpatch < CURL_REQ_LIBMETALINK_VERS) {
            warnf(global,
                  "--metalink option cannot be used because the version of "
                  "the linked libmetalink library is too old. "
                  "Required: %d.%d.%d, found %d.%d.%d\n",
                  CURL_REQ_LIBMETALINK_MAJOR,
                  CURL_REQ_LIBMETALINK_MINOR,
                  CURL_REQ_LIBMETALINK_PATCH,
                  mlmaj, mlmin, mlpatch);
            return PARAM_BAD_USE;
          }
          else
            config->use_metalink = toggle;
#else
          warnf(global, "--metalink option is ignored because the binary is "
                "built without the Metalink support.\n");
#endif
          break;
        }
      case 'K': /* --sasl-ir */
        config->sasl_ir = toggle;
        break;
      case 'L': /* --test-event */
#ifdef CURLDEBUG
        config->test_event_based = toggle;
#else
        warnf(global, "--test-event is ignored unless a debug build!\n");
#endif
        break;
      case 'M': /* --unix-socket */
        GetStr(&config->unix_socket_path, nextarg);
        break;
      case 'N': /* --path-as-is */
        config->path_as_is = toggle;
        break;
      case 'O': /* --proxy-service-name */
        GetStr(&config->proxy_service_name, nextarg);
        break;
      case 'P': /* --service-name */
        GetStr(&config->service_name, nextarg);
        break;
      case 'Q': /* --proto-default */
        GetStr(&config->proto_default, nextarg);
        err = check_protocol(config->proto_default);
        if(err)
          return err;
        break;
      }
      break;
    case '#': /* --progress-bar */
      if(toggle)
        global->progressmode = CURL_PROGRESS_BAR;
      else
        global->progressmode = CURL_PROGRESS_STATS;
      break;
    case ':': /* --next */
      return PARAM_NEXT_OPERATION;
    case '~': /* --xattr */
      config->xattr = toggle;
      break;
    case '0': /* --http* options */
      switch(subletter) {
      case '\0':
        /* HTTP version 1.0 */
        config->httpversion = CURL_HTTP_VERSION_1_0;
        break;
      case '1':
        /* HTTP version 1.1 */
        config->httpversion = CURL_HTTP_VERSION_1_1;
        break;
      case '2':
        /* HTTP version 2.0 */
        config->httpversion = CURL_HTTP_VERSION_2_0;
        break;
      }
      break;
    case '1': /* --tlsv1* options */
      switch(subletter) {
      case '\0':
        /* TLS version 1.x */
        config->ssl_version = CURL_SSLVERSION_TLSv1;
        break;
      case '0':
        /* TLS version 1.0 */
        config->ssl_version = CURL_SSLVERSION_TLSv1_0;
        break;
      case '1':
        /* TLS version 1.1 */
        config->ssl_version = CURL_SSLVERSION_TLSv1_1;
        break;
      case '2':
        /* TLS version 1.2 */
        config->ssl_version = CURL_SSLVERSION_TLSv1_2;
        break;
      }
      break;
    case '2':
      /* SSL version 2 */
      config->ssl_version = CURL_SSLVERSION_SSLv2;
      break;
    case '3':
      /* SSL version 3 */
      config->ssl_version = CURL_SSLVERSION_SSLv3;
      break;
    case '4':
      /* IPv4 */
      config->ip_version = 4;
      break;
    case '6':
      /* IPv6 */
      config->ip_version = 6;
      break;
    case 'a':
      /* This makes the FTP sessions use APPE instead of STOR */
      config->ftp_append = toggle;
      break;
    case 'A':
      /* This specifies the User-Agent name */
      GetStr(&config->useragent, nextarg);
      break;
    case 'b': /* cookie string coming up: */
      if(nextarg[0] == '@') {
        nextarg++;
      }
      else if(strchr(nextarg, '=')) {
        /* A cookie string must have a =-letter */
        GetStr(&config->cookie, nextarg);
        break;
      }
      /* We have a cookie file to read from! */
      GetStr(&config->cookiefile, nextarg);
      break;
    case 'B':
      /* use ASCII/text when transferring */
      config->use_ascii = toggle;
      break;
    case 'c':
      /* get the file name to dump all cookies in */
      GetStr(&config->cookiejar, nextarg);
      break;
    case 'C':
      /* This makes us continue an ftp transfer at given position */
      if(!curlx_strequal(nextarg, "-")) {
        err = str2offset(&config->resume_from, nextarg);
        if(err)
          return err;
        config->resume_from_current = FALSE;
      }
      else {
        config->resume_from_current = TRUE;
        config->resume_from = 0;
      }
      config->use_resume=TRUE;
      break;
    case 'd':
      /* postfield data */
    {
      char *postdata = NULL;
      FILE *file;
      size_t size = 0;
      bool raw_mode = (subletter == 'r');

      if(subletter == 'e') { /* --data-urlencode*/
        /* [name]=[content], we encode the content part only
         * [name]@[file name]
         *
         * Case 2: we first load the file using that name and then encode
         * the content.
         */
        const char *p = strchr(nextarg, '=');
        size_t nlen;
        char is_file;
        if(!p)
          /* there was no '=' letter, check for a '@' instead */
          p = strchr(nextarg, '@');
        if(p) {
          nlen = p - nextarg; /* length of the name part */
          is_file = *p++; /* pass the separator */
        }
        else {
          /* neither @ nor =, so no name and it isn't a file */
          nlen = is_file = 0;
          p = nextarg;
        }
        if('@' == is_file) {
          /* a '@' letter, it means that a file name or - (stdin) follows */
          if(curlx_strequal("-", p)) {
            file = stdin;
            set_binmode(stdin);
          }
          else {
            file = fopen(p, "rb");
            if(!file)
              warnf(global,
                    "Couldn't read data from file \"%s\", this makes "
                    "an empty POST.\n", nextarg);
          }

          err = file2memory(&postdata, &size, file);

          if(file && (file != stdin))
            fclose(file);
          if(err)
            return err;
        }
        else {
          GetStr(&postdata, p);
          if(postdata)
            size = strlen(postdata);
        }

        if(!postdata) {
          /* no data from the file, point to a zero byte string to make this
             get sent as a POST anyway */
          postdata = strdup("");
          if(!postdata)
            return PARAM_NO_MEM;
          size = 0;
        }
        else {
          char *enc = curl_easy_escape(config->easy, postdata, (int)size);
          Curl_safefree(postdata); /* no matter if it worked or not */
          if(enc) {
            /* now make a string with the name from above and append the
               encoded string */
            size_t outlen = nlen + strlen(enc) + 2;
            char *n = malloc(outlen);
            if(!n) {
              curl_free(enc);
              return PARAM_NO_MEM;
            }
            if(nlen > 0) { /* only append '=' if we have a name */
              snprintf(n, outlen, "%.*s=%s", nlen, nextarg, enc);
              size = outlen-1;
            }
            else {
              strcpy(n, enc);
              size = outlen-2; /* since no '=' was inserted */
            }
            curl_free(enc);
            postdata = n;
          }
          else
            return PARAM_NO_MEM;
        }
      }
      else if('@' == *nextarg && !raw_mode) {
        /* the data begins with a '@' letter, it means that a file name
           or - (stdin) follows */
        nextarg++; /* pass the @ */

        if(curlx_strequal("-", nextarg)) {
          file = stdin;
          if(subletter == 'b') /* forced data-binary */
            set_binmode(stdin);
        }
        else {
          file = fopen(nextarg, "rb");
          if(!file)
            warnf(global, "Couldn't read data from file \"%s\", this makes "
                  "an empty POST.\n", nextarg);
        }

        if(subletter == 'b')
          /* forced binary */
          err = file2memory(&postdata, &size, file);
        else {
          err = file2string(&postdata, file);
          if(postdata)
            size = strlen(postdata);
        }

        if(file && (file != stdin))
          fclose(file);
        if(err)
          return err;

        if(!postdata) {
          /* no data from the file, point to a zero byte string to make this
             get sent as a POST anyway */
          postdata = strdup("");
          if(!postdata)
            return PARAM_NO_MEM;
        }
      }
      else {
        GetStr(&postdata, nextarg);
        if(postdata)
          size = strlen(postdata);
      }

#ifdef CURL_DOES_CONVERSIONS
      if(subletter != 'b') {
        /* NOT forced binary, convert to ASCII */
        if(convert_to_network(postdata, strlen(postdata))) {
          Curl_safefree(postdata);
          return PARAM_NO_MEM;
        }
      }
#endif

      if(config->postfields) {
        /* we already have a string, we append this one with a separating
           &-letter */
        char *oldpost = config->postfields;
        curl_off_t oldlen = config->postfieldsize;
        curl_off_t newlen = oldlen + curlx_uztoso(size) + 2;
        config->postfields = malloc((size_t)newlen);
        if(!config->postfields) {
          Curl_safefree(oldpost);
          Curl_safefree(postdata);
          return PARAM_NO_MEM;
        }
        memcpy(config->postfields, oldpost, (size_t)oldlen);
        /* use byte value 0x26 for '&' to accommodate non-ASCII platforms */
        config->postfields[oldlen] = '\x26';
        memcpy(&config->postfields[oldlen+1], postdata, size);
        config->postfields[oldlen+1+size] = '\0';
        Curl_safefree(oldpost);
        Curl_safefree(postdata);
        config->postfieldsize += size+1;
      }
      else {
        config->postfields = postdata;
        config->postfieldsize = curlx_uztoso(size);
      }
    }
    /*
      We can't set the request type here, as this data might be used in
      a simple GET if -G is used. Already or soon.

      if(SetHTTPrequest(HTTPREQ_SIMPLEPOST, &config->httpreq)) {
        Curl_safefree(postdata);
        return PARAM_BAD_USE;
      }
    */
    break;
    case 'D':
      /* dump-header to given file name */
      GetStr(&config->headerfile, nextarg);
      break;
    case 'e':
    {
      char *ptr = strstr(nextarg, ";auto");
      if(ptr) {
        /* Automatic referer requested, this may be combined with a
           set initial one */
        config->autoreferer = TRUE;
        *ptr = 0; /* zero terminate here */
      }
      else
        config->autoreferer = FALSE;
      GetStr(&config->referer, nextarg);
    }
    break;
    case 'E':
      switch(subletter) {
      case '\0': /* certificate file */
        GetFileAndPassword(nextarg, &config->cert, &config->key_passwd);
        break;
      case 'a': /* CA info PEM file */
        /* CA info PEM file */
        GetStr(&config->cacert, nextarg);
        break;
      case 'b': /* cert file type */
        GetStr(&config->cert_type, nextarg);
        break;
      case 'c': /* private key file */
        GetStr(&config->key, nextarg);
        break;
      case 'd': /* private key file type */
        GetStr(&config->key_type, nextarg);
        break;
      case 'e': /* private key passphrase */
        GetStr(&config->key_passwd, nextarg);
        cleanarg(nextarg);
        break;
      case 'f': /* crypto engine */
        GetStr(&config->engine, nextarg);
        if(config->engine && curlx_raw_equal(config->engine, "list"))
          return PARAM_ENGINES_REQUESTED;
        break;
      case 'g': /* CA info PEM file */
        /* CA cert directory */
        GetStr(&config->capath, nextarg);
        break;
      case 'h': /* --pubkey public key file */
        GetStr(&config->pubkey, nextarg);
        break;
      case 'i': /* --hostpubmd5 md5 of the host public key */
        GetStr(&config->hostpubmd5, nextarg);
        if(!config->hostpubmd5 || strlen(config->hostpubmd5) != 32)
          return PARAM_BAD_USE;
        break;
      case 'j': /* CRL info PEM file */
        /* CRL file */
        GetStr(&config->crlfile, nextarg);
        break;
      case 'k': /* TLS username */
        if(curlinfo->features & CURL_VERSION_TLSAUTH_SRP)
          GetStr(&config->tls_username, nextarg);
        else
          return PARAM_LIBCURL_DOESNT_SUPPORT;
        break;
      case 'l': /* TLS password */
        if(curlinfo->features & CURL_VERSION_TLSAUTH_SRP)
          GetStr(&config->tls_password, nextarg);
        else
          return PARAM_LIBCURL_DOESNT_SUPPORT;
        break;
      case 'm': /* TLS authentication type */
        if(curlinfo->features & CURL_VERSION_TLSAUTH_SRP) {
          GetStr(&config->tls_authtype, nextarg);
          if(!strequal(config->tls_authtype, "SRP"))
            return PARAM_LIBCURL_DOESNT_SUPPORT; /* only support TLS-SRP */
        }
        else
          return PARAM_LIBCURL_DOESNT_SUPPORT;
        break;
      case 'n': /* no empty SSL fragments, --ssl-allow-beast */
        if(curlinfo->features & CURL_VERSION_SSL)
          config->ssl_allow_beast = toggle;
        break;

      case 'o': /* --login-options */
        GetStr(&config->login_options, nextarg);
        break;

      case 'p': /* Pinned public key DER file */
        /* Pinned public key DER file */
        GetStr(&config->pinnedpubkey, nextarg);
        break;

      case 'q': /* --cert-status */
        config->verifystatus = TRUE;
        break;

      case 'r': /* --false-start */
        config->falsestart = TRUE;
        break;
<<<<<<< HEAD
      case 's':
        /* SSL version 2 for proxy */
        config->proxy_ssl_version = CURL_SSLVERSION_SSLv2;
        break;
      case 't':
        /* SSL version 3 for proxy */
        config->proxy_ssl_version = CURL_SSLVERSION_SSLv3;
        break;
      case 'u': /* TLS username for proxy */
        if(curlinfo->features & CURL_VERSION_TLSAUTH_SRP)
          GetStr(&config->proxy_tls_username, nextarg);
        else
          return PARAM_LIBCURL_DOESNT_SUPPORT;
        break;
      case 'v': /* TLS password for proxy */
        if(curlinfo->features & CURL_VERSION_TLSAUTH_SRP)
          GetStr(&config->proxy_tls_password, nextarg);
        else
          return PARAM_LIBCURL_DOESNT_SUPPORT;
        break;
      case 'w': /* TLS authentication type for proxy */
        if(curlinfo->features & CURL_VERSION_TLSAUTH_SRP) {
          GetStr(&config->proxy_tls_authtype, nextarg);
          if(!strequal(config->proxy_tls_authtype, "SRP"))
            return PARAM_LIBCURL_DOESNT_SUPPORT; /* only support TLS-SRP */
=======

      case 's': /* --ssl-no-revoke */
        if(curlinfo->features & CURL_VERSION_SSL)
          config->ssl_no_revoke = TRUE;
        break;

      default: /* certificate file */
      {
        char *certname, *passphrase;
        parse_cert_parameter(nextarg, &certname, &passphrase);
        Curl_safefree(config->cert);
        config->cert = certname;
        if(passphrase) {
          Curl_safefree(config->key_passwd);
          config->key_passwd = passphrase;
>>>>>>> ff8d352a
        }
        else
          return PARAM_LIBCURL_DOESNT_SUPPORT;
        break;
      case 'x': /* certificate file for proxy */
        GetFileAndPassword(nextarg, &config->proxy_cert,
                           &config->proxy_key_passwd);
        break;
      case 'y': /* cert file type for proxy */
        GetStr(&config->proxy_cert_type, nextarg);
        break;
      case 'z': /* private key file for proxy */
        GetStr(&config->proxy_key, nextarg);
        break;
      case '0': /* private key file type for proxy */
        GetStr(&config->proxy_key_type, nextarg);
        break;
      case '1': /* private key passphrase for proxy */
        GetStr(&config->proxy_key_passwd, nextarg);
        cleanarg(nextarg);
        break;
      case '2': /* ciphers for proxy */
        GetStr(&config->proxy_cipher_list, nextarg);
        break;
      case '3': /* CRL info PEM file for proxy */
        /* CRL file */
        GetStr(&config->proxy_crlfile, nextarg);
        break;
      case '4': /* no empty SSL fragments for proxy */
        if(curlinfo->features & CURL_VERSION_SSL)
          config->proxy_ssl_allow_beast = toggle;
        break;
      case '5': /* --login-options */
        GetStr(&config->login_options, nextarg);
        break;
      case '6': /* CA info PEM file for proxy */
        /* CA info PEM file */
        GetStr(&config->proxy_cacert, nextarg);
        break;
      case '7': /* CA info PEM file for proxy */
        /* CA cert directory */
        GetStr(&config->proxy_capath, nextarg);
        break;
      case '8': /* allow insecure SSL connects for proxy */
        config->proxy_insecure_ok = toggle;
        break;
      case '9':
        /* TLS version 1 for proxy */
        config->proxy_ssl_version = CURL_SSLVERSION_TLSv1;
        break;

      default: /* unknown flag */
        return PARAM_OPTION_UNKNOWN;
      }
      break;
    case 'f':
      /* fail hard on errors  */
      config->failonerror = toggle;
      break;
    case 'F':
      /* "form data" simulation, this is a little advanced so lets do our best
         to sort this out slowly and carefully */
      if(formparse(config,
                   nextarg,
                   &config->httppost,
                   &config->last_post,
                   (subletter=='s')?TRUE:FALSE)) /* 's' means literal string */
        return PARAM_BAD_USE;
      if(SetHTTPrequest(config, HTTPREQ_FORMPOST, &config->httpreq))
        return PARAM_BAD_USE;
      break;

    case 'g': /* g disables URLglobbing */
      config->globoff = toggle;
      break;

    case 'G': /* HTTP GET */
      config->use_httpget = TRUE;
      break;

    case 'h': /* h for help */
      if(toggle) {
        return PARAM_HELP_REQUESTED;
      }
      /* we now actually support --no-help too! */
      break;
    case 'H':
      /* A custom header to append to a list */
      if(subletter == 'p') /* --proxy-header */
        err = add2list(&config->proxyheaders, nextarg);
      else
        err = add2list(&config->headers, nextarg);
      if(err)
        return err;
      break;
    case 'i':
      config->include_headers = toggle; /* include the headers as well in the
                                           general output stream */
      break;
    case 'j':
      config->cookiesession = toggle;
      break;
    case 'I':
      /*
       * no_body will imply include_headers later on
       */
      config->no_body = toggle;
      if(SetHTTPrequest(config,
                        (config->no_body)?HTTPREQ_HEAD:HTTPREQ_GET,
                        &config->httpreq))
        return PARAM_BAD_USE;
      break;
    case 'J': /* --remote-header-name */
      if(config->include_headers) {
        warnf(global,
              "--include and --remote-header-name cannot be combined.\n");
        return PARAM_BAD_USE;
      }
      config->content_disposition = toggle;
      break;
    case 'k': /* allow insecure SSL connects */
      config->insecure_ok = toggle;
      break;
    case 'K': /* parse config file */
      if(parseconfig(nextarg, global))
        warnf(global, "error trying read config from the '%s' file\n",
              nextarg);
      break;
    case 'l':
      config->dirlistonly = toggle; /* only list the names of the FTP dir */
      break;
    case 'L':
      config->followlocation = toggle; /* Follow Location: HTTP headers */
      switch (subletter) {
      case 't':
        /* Continue to send authentication (user+password) when following
         * locations, even when hostname changed */
        config->unrestricted_auth = toggle;
        break;
      }
      break;
    case 'm':
      /* specified max time */
      err = str2udouble(&config->timeout, nextarg);
      if(err)
        return err;
      break;
    case 'M': /* M for manual, huge help */
      if(toggle) { /* --no-manual shows no manual... */
#ifdef USE_MANUAL
        return PARAM_MANUAL_REQUESTED;
#else
        warnf(global,
              "built-in manual was disabled at build-time!\n");
        return PARAM_OPTION_UNKNOWN;
#endif
      }
      break;
    case 'n':
      switch(subletter) {
      case 'o': /* CA info PEM file */
        /* use .netrc or URL */
        config->netrc_opt = toggle;
        break;
      case 'e': /* netrc-file */
        GetStr(&config->netrc_file, nextarg);
        break;
      default:
        /* pick info from .netrc, if this is used for http, curl will
           automatically enfore user+password with the request */
        config->netrc = toggle;
        break;
      }
      break;
    case 'N':
      /* disable the output I/O buffering. note that the option is called
         --buffer but is mostly used in the negative form: --no-buffer */
      if(longopt)
        config->nobuffer = (!toggle)?TRUE:FALSE;
      else
        config->nobuffer = toggle;
      break;
    case 'O': /* --remote-name */
      if(subletter == 'a') { /* --remote-name-all */
        config->default_node_flags = toggle?GETOUT_USEREMOTE:0;
        break;
      }
      /* fall-through! */
    case 'o': /* --output */
      /* output file */
    {
      struct getout *url;
      if(config->url_out || ((config->url_out = config->url_list) != NULL)) {
        /* there's a node here, if it already is filled-in continue to find
           an "empty" node */
        while(config->url_out && (config->url_out->flags & GETOUT_OUTFILE))
          config->url_out = config->url_out->next;
      }

      /* now there might or might not be an available node to fill in! */

      if(config->url_out)
        /* existing node */
        url = config->url_out;
      else
        /* there was no free node, create one! */
        url = new_getout(config);

      if(!url)
        return PARAM_NO_MEM;
      else {
        /* fill in the outfile */
        if('o' == letter) {
          GetStr(&url->outfile, nextarg);
          url->flags &= ~GETOUT_USEREMOTE; /* switch off */
        }
        else {
          url->outfile = NULL; /* leave it */
          if(toggle)
            url->flags |= GETOUT_USEREMOTE;  /* switch on */
          else
            url->flags &= ~GETOUT_USEREMOTE; /* switch off */
        }
        url->flags |= GETOUT_OUTFILE;
      }
    }
    break;
    case 'P':
      /* This makes the FTP sessions use PORT instead of PASV */
      /* use <eth0> or <192.168.10.10> style addresses. Anything except
         this will make us try to get the "default" address.
         NOTE: this is a changed behaviour since the released 4.1!
      */
      GetStr(&config->ftpport, nextarg);
      break;
    case 'p':
      /* proxy tunnel for non-http protocols */
      config->proxytunnel = toggle;
      break;

    case 'q': /* if used first, already taken care of, we do it like
                 this so we don't cause an error! */
      break;
    case 'Q':
      /* QUOTE command to send to FTP server */
      switch(nextarg[0]) {
      case '-':
        /* prefixed with a dash makes it a POST TRANSFER one */
        nextarg++;
        err = add2list(&config->postquote, nextarg);
        break;
      case '+':
        /* prefixed with a plus makes it a just-before-transfer one */
        nextarg++;
        err = add2list(&config->prequote, nextarg);
        break;
      default:
        err = add2list(&config->quote, nextarg);
        break;
      }
      if(err)
        return err;
      break;
    case 'r':
      /* Specifying a range WITHOUT A DASH will create an illegal HTTP range
         (and won't actually be range by definition). The man page previously
         claimed that to be a good way, why this code is added to work-around
         it. */
      if(ISDIGIT(*nextarg) && !strchr(nextarg, '-')) {
        char buffer[32];
        curl_off_t off;
        warnf(global,
              "A specified range MUST include at least one dash (-). "
              "Appending one for you!\n");
        off = curlx_strtoofft(nextarg, NULL, 10);
        snprintf(buffer, sizeof(buffer), "%" CURL_FORMAT_CURL_OFF_T "-", off);
        Curl_safefree(config->range);
        config->range = strdup(buffer);
        if(!config->range)
          return PARAM_NO_MEM;
      }
      {
        /* byte range requested */
        char *tmp_range;
        tmp_range = nextarg;
        while(*tmp_range != '\0') {
          if(!ISDIGIT(*tmp_range) && *tmp_range != '-' && *tmp_range != ',') {
            warnf(global, "Invalid character is found in given range. "
                  "A specified range MUST have only digits in "
                  "\'start\'-\'stop\'. The server's response to this "
                  "request is uncertain.\n");
            break;
          }
          tmp_range++;
        }
        /* byte range requested */
        GetStr(&config->range, nextarg);
      }
      break;
    case 'R':
      /* use remote file's time */
      config->remote_time = toggle;
      break;
    case 's':
      /* don't show progress meter, don't show errors : */
      if(toggle)
        global->mute = global->noprogress = TRUE;
      else
        global->mute = global->noprogress = FALSE;
      if(global->showerror < 0)
        /* if still on the default value, set showerror to the reverse of
           toggle. This is to allow -S and -s to be used in an independent
           order but still have the same effect. */
        global->showerror = (!toggle)?TRUE:FALSE; /* toggle off */
      break;
    case 'S':
      /* show errors */
      global->showerror = toggle?1:0; /* toggle on if used with -s */
      break;
    case 't':
      /* Telnet options */
      err = add2list(&config->telnet_options, nextarg);
      if(err)
        return err;
      break;
    case 'T':
      /* we are uploading */
    {
      struct getout *url;
      if(config->url_out || ((config->url_out = config->url_list) != NULL)) {
        /* there's a node here, if it already is filled-in continue to find
           an "empty" node */
        while(config->url_out && (config->url_out->flags & GETOUT_UPLOAD))
          config->url_out = config->url_out->next;
      }

      /* now there might or might not be an available node to fill in! */

      if(config->url_out)
        /* existing node */
        url = config->url_out;
      else
        /* there was no free node, create one! */
        url = new_getout(config);

      if(!url)
        return PARAM_NO_MEM;
      else {
        url->flags |= GETOUT_UPLOAD; /* mark -T used */
        if(!*nextarg)
          url->flags |= GETOUT_NOUPLOAD;
        else {
          /* "-" equals stdin, but keep the string around for now */
          GetStr(&url->infile, nextarg);
        }
      }
    }
    break;
    case 'u':
      /* user:password  */
      GetStr(&config->userpwd, nextarg);
      cleanarg(nextarg);
      break;
    case 'U':
      /* Proxy user:password  */
      GetStr(&config->proxyuserpwd, nextarg);
      cleanarg(nextarg);
      break;
    case 'v':
      if(toggle) {
        /* the '%' thing here will cause the trace get sent to stderr */
        Curl_safefree(global->trace_dump);
        global->trace_dump = strdup("%");
        if(!global->trace_dump)
          return PARAM_NO_MEM;
        if(global->tracetype && (global->tracetype != TRACE_PLAIN))
          warnf(global,
                "-v, --verbose overrides an earlier trace/verbose option\n");
        global->tracetype = TRACE_PLAIN;
      }
      else
        /* verbose is disabled here */
        global->tracetype = TRACE_NONE;
      break;
    case 'V':
      if(toggle)    /* --no-version yields no output! */
        return PARAM_VERSION_INFO_REQUESTED;
      break;

    case 'w':
      /* get the output string */
      if('@' == *nextarg) {
        /* the data begins with a '@' letter, it means that a file name
           or - (stdin) follows */
        FILE *file;
        const char *fname;
        nextarg++; /* pass the @ */
        if(curlx_strequal("-", nextarg)) {
          fname = "<stdin>";
          file = stdin;
        }
        else {
          fname = nextarg;
          file = fopen(nextarg, FOPEN_READTEXT);
        }
        err = file2string(&config->writeout, file);
        if(file && (file != stdin))
          fclose(file);
        if(err)
          return err;
        if(!config->writeout)
          warnf(global, "Failed to read %s", fname);
      }
      else
        GetStr(&config->writeout, nextarg);
      break;
    case 'x':
      /* proxy */
      GetStr(&config->proxy, nextarg);
      config->proxyver = CURLPROXY_HTTP;
      break;
    case 'X':
      /* set custom request */
      GetStr(&config->customrequest, nextarg);
      break;
    case 'y':
      /* low speed time */
      err = str2unum(&config->low_speed_time, nextarg);
      if(err)
        return err;
      if(!config->low_speed_limit)
        config->low_speed_limit = 1;
      break;
    case 'Y':
      /* low speed limit */
      err = str2unum(&config->low_speed_limit, nextarg);
      if(err)
        return err;
      if(!config->low_speed_time)
        config->low_speed_time = 30;
      break;
    case 'z': /* time condition coming up */
      switch(*nextarg) {
      case '+':
        nextarg++;
        /* FALLTHROUGH */
      default:
        /* If-Modified-Since: (section 14.28 in RFC2068) */
        config->timecond = CURL_TIMECOND_IFMODSINCE;
        break;
      case '-':
        /* If-Unmodified-Since:  (section 14.24 in RFC2068) */
        config->timecond = CURL_TIMECOND_IFUNMODSINCE;
        nextarg++;
        break;
      case '=':
        /* Last-Modified:  (section 14.29 in RFC2068) */
        config->timecond = CURL_TIMECOND_LASTMOD;
        nextarg++;
        break;
      }
      now = time(NULL);
      config->condtime=curl_getdate(nextarg, &now);
      if(-1 == (int)config->condtime) {
        /* now let's see if it is a file name to get the time from instead! */
        struct_stat statbuf;
        if(-1 == stat(nextarg, &statbuf)) {
          /* failed, remove time condition */
          config->timecond = CURL_TIMECOND_NONE;
          warnf(global,
                "Illegal date format for -z, --timecond (and not "
                "a file name). Disabling time condition. "
                "See curl_getdate(3) for valid date syntax.\n");
        }
        else {
          /* pull the time out from the file */
          config->condtime = statbuf.st_mtime;
        }
      }
      break;
    default: /* unknown flag */
      return PARAM_OPTION_UNKNOWN;
    }
    hit = -1;

  } while(!longopt && !singleopt && *++parse && !*usedarg);

  return PARAM_OK;
}

ParameterError parse_args(struct GlobalConfig *config, int argc,
                          argv_item_t argv[])
{
  int i;
  bool stillflags;
  char *orig_opt = NULL;
  ParameterError result = PARAM_OK;
  struct OperationConfig *operation = config->first;

  for(i = 1, stillflags = TRUE; i < argc && !result; i++) {
    orig_opt = argv[i];

    if(stillflags && ('-' == argv[i][0])) {
      char *nextarg;
      bool passarg;
      char *flag = argv[i];

      if(curlx_strequal("--", argv[i]))
        /* This indicates the end of the flags and thus enables the
           following (URL) argument to start with -. */
        stillflags = FALSE;
      else {
        nextarg = (i < (argc - 1)) ? argv[i + 1] : NULL;

        result = getparameter(flag, nextarg, &passarg, config, operation);
        if(result == PARAM_NEXT_OPERATION) {
          /* Reset result as PARAM_NEXT_OPERATION is only used here and not
             returned from this function */
          result = PARAM_OK;

          if(operation->url_list && operation->url_list->url) {
            /* Allocate the next config */
            operation->next = malloc(sizeof(struct OperationConfig));
            if(operation->next) {
              /* Initialise the newly created config */
              config_init(operation->next);

              /* Copy the easy handle */
              operation->next->easy = config->easy;

              /* Set the global config pointer */
              operation->next->global = config;

              /* Update the last operation pointer */
              config->last = operation->next;

              /* Move onto the new config */
              operation->next->prev = operation;
              operation = operation->next;
            }
            else
              result = PARAM_NO_MEM;
          }
        }
        else if(!result && passarg)
          i++; /* we're supposed to skip this */
      }
    }
    else {
      bool used;

      /* Just add the URL please */
      result = getparameter((char *)"--url", argv[i], &used, config,
                            operation);
    }
  }

  if(result && result != PARAM_HELP_REQUESTED &&
     result != PARAM_MANUAL_REQUESTED &&
     result != PARAM_VERSION_INFO_REQUESTED &&
     result != PARAM_ENGINES_REQUESTED) {
    const char *reason = param2text(result);

    if(orig_opt && !curlx_strequal(":", orig_opt))
      helpf(config->errors, "option %s: %s\n", orig_opt, reason);
    else
      helpf(config->errors, "%s\n", reason);
  }

  return result;
}<|MERGE_RESOLUTION|>--- conflicted
+++ resolved
@@ -222,7 +222,7 @@
   {"Ep", "pinnedpubkey",             TRUE},
   {"Eq", "cert-status",              FALSE},
   {"Er", "false-start",              FALSE},
-<<<<<<< HEAD
+  {"EA", "ssl-no-revoke",            FALSE},
   {"Es", "proxy-sslv2",              FALSE},
   {"Et", "proxy-sslv3",              FALSE},
   {"Eu", "proxy-tlsuser",            TRUE},
@@ -241,9 +241,6 @@
   {"E7", "proxy-capath",             TRUE},
   {"E8", "proxy-insecure",           FALSE},
   {"E9", "proxy-tlsv1",              FALSE},
-=======
-  {"Es", "ssl-no-revoke",            FALSE},
->>>>>>> ff8d352a
   {"f",  "fail",                     FALSE},
   {"F",  "form",                     TRUE},
   {"Fs", "form-string",              TRUE},
@@ -1427,7 +1424,7 @@
       case 'r': /* --false-start */
         config->falsestart = TRUE;
         break;
-<<<<<<< HEAD
+
       case 's':
         /* SSL version 2 for proxy */
         config->proxy_ssl_version = CURL_SSLVERSION_SSLv2;
@@ -1453,27 +1450,16 @@
           GetStr(&config->proxy_tls_authtype, nextarg);
           if(!strequal(config->proxy_tls_authtype, "SRP"))
             return PARAM_LIBCURL_DOESNT_SUPPORT; /* only support TLS-SRP */
-=======
-
-      case 's': /* --ssl-no-revoke */
+        }
+        else
+          return PARAM_LIBCURL_DOESNT_SUPPORT;
+        break;
+
+      case 'A': /* --ssl-no-revoke */
         if(curlinfo->features & CURL_VERSION_SSL)
           config->ssl_no_revoke = TRUE;
         break;
 
-      default: /* certificate file */
-      {
-        char *certname, *passphrase;
-        parse_cert_parameter(nextarg, &certname, &passphrase);
-        Curl_safefree(config->cert);
-        config->cert = certname;
-        if(passphrase) {
-          Curl_safefree(config->key_passwd);
-          config->key_passwd = passphrase;
->>>>>>> ff8d352a
-        }
-        else
-          return PARAM_LIBCURL_DOESNT_SUPPORT;
-        break;
       case 'x': /* certificate file for proxy */
         GetFileAndPassword(nextarg, &config->proxy_cert,
                            &config->proxy_key_passwd);
